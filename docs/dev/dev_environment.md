# Setting Up a Dev Environment

The following will show you how to set up a fully functioning python environment for devving on BBOT.

<<<<<<< HEAD
### Installation (Poetry)
=======
## Installation (Poetry)
>>>>>>> 887d5001

[Poetry](https://python-poetry.org/) is the recommended method of installation if you want to dev on BBOT. To set up a dev environment with Poetry, you can follow these steps:

- Fork [BBOT](https://github.com/blacklanternsecurity/bbot) on GitHub
- Clone your fork and set up a development environment with Poetry:

```bash
# clone your forked repo and cd into it
git clone git@github.com/<username>/bbot.git
cd bbot

# install poetry
curl -sSL https://install.python-poetry.org | python3 -

# install pip dependencies
poetry install
# install pre-commit hooks, etc.
poetry run pre-commit install

# enter virtual environment
poetry shell

bbot --help
```

- Now, any changes you make in the code will be reflected in the `bbot` command.
- After making your changes, run the tests locally to ensure they pass.

```bash
# auto-format code indentation, etc.
black .

# run tests
./bbot/test/run_tests.sh
```

- Finally, commit and push your changes, and create a pull request to the `dev` branch of the main BBOT repo.<|MERGE_RESOLUTION|>--- conflicted
+++ resolved
@@ -2,11 +2,7 @@
 
 The following will show you how to set up a fully functioning python environment for devving on BBOT.
 
-<<<<<<< HEAD
-### Installation (Poetry)
-=======
 ## Installation (Poetry)
->>>>>>> 887d5001
 
 [Poetry](https://python-poetry.org/) is the recommended method of installation if you want to dev on BBOT. To set up a dev environment with Poetry, you can follow these steps:
 
