[tool.poetry]
name = "bbot"
version = "1.0.0"
description = "OSINT automation for hackers."
authors = [
    "TheTechromancer",
    "Paul Mueller",
]
license = "GPL-3.0"
readme = "README.md"
repository = "https://github.com/blacklanternsecurity/bbot"
homepage = "https://github.com/blacklanternsecurity/bbot"
documentation = "https://www.blacklanternsecurity.com/bbot/"
keywords = ["python", "cli", "automation", "osint", "neo4j", "scanner", "python-library", "hacking", "recursion", "pentesting", "recon", "command-line-tool", "bugbounty", "subdomains", "security-tools", "subdomain-scanner", "osint-framework", "attack-surface", "subdomain-enumeration", "osint-tool"]
classifiers = [
    "Operating System :: POSIX :: Linux",
    "Topic :: Security",
]

[tool.poetry.urls]
"Discord" = "https://discord.com/invite/PZqkgxu5SA"
"Docker Hub" = "https://hub.docker.com/r/blacklanternsecurity/bbot"

[tool.poetry.scripts]
bbot = 'bbot.cli:main'

[tool.poetry.dependencies]
python = "^3.9"
omegaconf = "^2.3.0"
psutil = "^5.9.4"
wordninja = "^2.0.0"
ansible-runner = "^2.3.2"
deepdiff = ">=6.2.3,<8.0.0"
xmltojson = "^2.0.2"
pycryptodome = "^3.17"
idna = "^3.4"
ansible = ">=7.3,<9.0"
tabulate = "0.8.10"
websockets = ">=11.0.2,<13.0.0"
pyjwt = "^2.7.0"
beautifulsoup4 = "^4.12.2"
lxml = ">=4.9.2,<6.0.0"
dnspython = "^2.4.2"
pydantic = "^2.4.2"
httpx = "^0.26.0"
cloudcheck = ">=2.1.0.181,<4.0.0.0"
tldextract = "^5.1.1"
cachetools = "^5.3.2"
socksio = "^1.0.0"
jinja2 = "^3.1.3"
<<<<<<< HEAD
pyzmq = "^25.1.2"
=======
unidecode = "^1.3.8"
>>>>>>> 46a8d1c8

[tool.poetry.group.dev.dependencies]
flake8 = ">=6,<8"
pytest-cov = ">=4,<6"
poetry-dynamic-versioning = ">=0.21.4,<1.3.0"
pytest-rerunfailures = ">=11.1.2,<15.0.0"
pytest-asyncio = ">=0.21,<0.24"
urllib3 = "^2.0.2"
werkzeug = ">=2.3.4,<4.0.0"
pytest-httpserver = "^1.0.8"
pytest-env = ">=0.8.2,<1.2.0"
pytest-timeout = "^2.1.0"
pytest = ">=7.4,<9.0"
pre-commit = "^3.4.0"
black = "^24.1.1"
pytest-httpx = "^0.29.0"

[tool.poetry.group.docs.dependencies]
mkdocs = "^1.5.2"
mkdocs-extra-sass-plugin = "^0.1.0"
mkdocs-material = "^9.2.5"
mkdocs-material-extensions = "^1.1.1"
mkdocstrings = ">=0.22,<0.25"
mkdocstrings-python = "^1.6.0"
livereload = "^2.6.3"

[tool.pytest.ini_options]
env = [
    "BBOT_TESTING = True",
    "PYTHONASYNCIODEBUG = 1"
]

[build-system]
requires = ["poetry-core>=1.0.0", "poetry-dynamic-versioning"]
build-backend = "poetry_dynamic_versioning.backend"

[tool.black]
line-length = 119
extend-exclude = "(test_step_1/test_manager_*)"

[tool.poetry-dynamic-versioning]
enable = true
metadata = false
format-jinja = 'v1.1.7{% if branch == "dev" %}.{{ distance }}rc{% endif %}'

[tool.poetry-dynamic-versioning.substitution]
files = ["*/__init__.py"]<|MERGE_RESOLUTION|>--- conflicted
+++ resolved
@@ -48,11 +48,8 @@
 cachetools = "^5.3.2"
 socksio = "^1.0.0"
 jinja2 = "^3.1.3"
-<<<<<<< HEAD
 pyzmq = "^25.1.2"
-=======
 unidecode = "^1.3.8"
->>>>>>> 46a8d1c8
 
 [tool.poetry.group.dev.dependencies]
 flake8 = ">=6,<8"
