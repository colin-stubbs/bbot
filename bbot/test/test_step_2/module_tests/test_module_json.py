--- conflicted
+++ resolved
@@ -6,10 +6,6 @@
 
 class TestJSON(ModuleTestBase):
     def check(self, module_test, events):
-<<<<<<< HEAD
-        scan_data = f"{module_test.scan.name} ({module_test.scan.id})"
-=======
->>>>>>> 4e7fd05a
         dns_data = "blacklanternsecurity.com"
         context_data = f"Scan {module_test.scan.name} seeded with DNS_NAME: blacklanternsecurity.com"
 
@@ -24,14 +20,10 @@
         assert len(dns_json) == 1
         scan_json = scan_json[0]
         dns_json = dns_json[0]
-<<<<<<< HEAD
-        assert scan_json["data"] == scan_data
-=======
         assert scan_json["data"]["name"] == module_test.scan.name
         assert scan_json["data"]["id"] == module_test.scan.id
         assert scan_json["data"]["target"]["seeds"] == ["blacklanternsecurity.com"]
         assert scan_json["data"]["target"]["whitelist"] == ["blacklanternsecurity.com"]
->>>>>>> 4e7fd05a
         assert dns_json["data"] == dns_data
         assert dns_json["discovery_context"] == context_data
         assert dns_json["discovery_path"] == [context_data]
@@ -39,14 +31,10 @@
         # event objects reconstructed from json
         scan_reconstructed = event_from_json(scan_json)
         dns_reconstructed = event_from_json(dns_json)
-<<<<<<< HEAD
-        assert scan_reconstructed.data == scan_data
-=======
         assert scan_reconstructed.data["name"] == module_test.scan.name
         assert scan_reconstructed.data["id"] == module_test.scan.id
         assert scan_reconstructed.data["target"]["seeds"] == ["blacklanternsecurity.com"]
         assert scan_reconstructed.data["target"]["whitelist"] == ["blacklanternsecurity.com"]
->>>>>>> 4e7fd05a
         assert dns_reconstructed.data == dns_data
         assert dns_reconstructed.discovery_context == context_data
         assert dns_reconstructed.discovery_path == [context_data]
