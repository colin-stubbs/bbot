--- conflicted
+++ resolved
@@ -77,11 +77,11 @@
     x.run()
 
 
-<<<<<<< HEAD
 def test_asn(bbot_config, bbot_scanner, bbot_httpserver):
     x = ASN(bbot_config, bbot_scanner, bbot_httpserver)
-=======
+    x.run()
+
+
 def test_wafw00f(bbot_config, bbot_scanner, bbot_httpserver):
     x = Wafw00f(bbot_config, bbot_scanner, bbot_httpserver)
->>>>>>> 0a75c6bf
     x.run()