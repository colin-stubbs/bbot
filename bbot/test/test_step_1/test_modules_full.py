import logging

from ..bbot_fixtures import *  # noqa: F401
from ..modules_test_classes import *

log = logging.getLogger(f"bbot.test")


def test_gowitness(bbot_config, bbot_scanner, bbot_httpserver):
    x = Gowitness(bbot_config, bbot_scanner, bbot_httpserver)
    x.run()


def test_httpx(bbot_config, bbot_scanner, bbot_httpserver):
    x = Httpx(bbot_config, bbot_scanner, bbot_httpserver)
    x.run()


def test_excavate(bbot_config, bbot_scanner, bbot_httpserver):
    x = Excavate(bbot_config, bbot_scanner, bbot_httpserver)
    x.run()


def test_subdomain_hijack(bbot_config, bbot_scanner, bbot_httpserver):
    x = Subdomain_Hijack(bbot_config, bbot_scanner, bbot_httpserver)
    x.run()


def test_fingerprintx(bbot_config, bbot_scanner, bbot_httpserver):
    x = Fingerprintx(bbot_config, bbot_scanner, bbot_httpserver)
    x.run()


def test_otx(bbot_config, bbot_scanner, bbot_httpserver):
    x = Otx(bbot_config, bbot_scanner, bbot_httpserver)
    x.run()


def test_anubisdb(bbot_config, bbot_scanner, bbot_httpserver):
    x = Anubisdb(bbot_config, bbot_scanner, bbot_httpserver)
    x.run()


def test_getparam_brute(bbot_config, bbot_scanner, bbot_httpserver):
    x = Getparam_brute(bbot_config, bbot_scanner, bbot_httpserver)
    x.run()


def test_telerik(bbot_config, bbot_scanner, bbot_httpserver):
    x = Telerik(bbot_config, bbot_scanner, bbot_httpserver)
    x.run()


def test_leakix(bbot_config, bbot_scanner, bbot_httpserver):
    x = LeakIX(bbot_config, bbot_scanner, bbot_httpserver)
    x.run()


def test_massdns(bbot_config, bbot_scanner, bbot_httpserver):
    x = Massdns(bbot_config, bbot_scanner, bbot_httpserver)
    x.run()


# This is disabled because github's EDR is configured to delete the masscan binary
# def test_masscan(bbot_config, bbot_scanner, bbot_httpserver):
#     x = Masscan(bbot_config, bbot_scanner, bbot_httpserver)
#     x.run()


def test_badsecrets(bbot_config, bbot_scanner, bbot_httpserver):
    x = Badsecrets(bbot_config, bbot_scanner, bbot_httpserver)
    x.run()


def test_robots(bbot_config, bbot_scanner, bbot_httpserver):
    x = Robots(bbot_config, bbot_scanner, bbot_httpserver)
    x.run()


def test_asn(bbot_config, bbot_scanner, bbot_httpserver):
    x = ASN(bbot_config, bbot_scanner, bbot_httpserver)
    x.run()


def test_wafw00f(bbot_config, bbot_scanner, bbot_httpserver):
    x = Wafw00f(bbot_config, bbot_scanner, bbot_httpserver)
    x.run()


<<<<<<< HEAD
def test_iis_shortnames(bbot_config, bbot_scanner, bbot_httpserver):
    x = Iis_shortnames(bbot_config, bbot_scanner, bbot_httpserver)
=======
def test_ffuf(bbot_config, bbot_scanner, bbot_httpserver):
    x = Ffuf(bbot_config, bbot_scanner, bbot_httpserver)
    x.run()


def test_ffuf_shortnames(bbot_config, bbot_scanner, bbot_httpserver):
    x = Ffuf_shortnames(bbot_config, bbot_scanner, bbot_httpserver)
>>>>>>> 066dfe62
    x.run()<|MERGE_RESOLUTION|>--- conflicted
+++ resolved
@@ -85,18 +85,18 @@
 def test_wafw00f(bbot_config, bbot_scanner, bbot_httpserver):
     x = Wafw00f(bbot_config, bbot_scanner, bbot_httpserver)
     x.run()
+    
 
-
-<<<<<<< HEAD
-def test_iis_shortnames(bbot_config, bbot_scanner, bbot_httpserver):
-    x = Iis_shortnames(bbot_config, bbot_scanner, bbot_httpserver)
-=======
 def test_ffuf(bbot_config, bbot_scanner, bbot_httpserver):
     x = Ffuf(bbot_config, bbot_scanner, bbot_httpserver)
     x.run()
-
+   
 
 def test_ffuf_shortnames(bbot_config, bbot_scanner, bbot_httpserver):
     x = Ffuf_shortnames(bbot_config, bbot_scanner, bbot_httpserver)
->>>>>>> 066dfe62
+    x.run()
+    
+        
+def test_iis_shortnames(bbot_config, bbot_scanner, bbot_httpserver):
+    x = Iis_shortnames(bbot_config, bbot_scanner, bbot_httpserver)
     x.run()