from ..bbot_fixtures import *  # noqa: F401


<<<<<<< HEAD
def test_target(bbot_scanner):
=======
@pytest.mark.asyncio
async def test_target(bbot_scanner):
    import random
    from ipaddress import ip_address, ip_network
    from bbot.scanner.target import Target, BBOTTarget

>>>>>>> 4e7fd05a
    scan1 = bbot_scanner("api.publicapis.org", "8.8.8.8/30", "2001:4860:4860::8888/126")
    scan2 = bbot_scanner("8.8.8.8/29", "publicapis.org", "2001:4860:4860::8888/125")
    scan3 = bbot_scanner("8.8.8.8/29", "publicapis.org", "2001:4860:4860::8888/125")
    scan4 = bbot_scanner("8.8.8.8/29")
    scan5 = bbot_scanner()
    assert not scan5.target
    assert len(scan1.target) == 9
    assert len(scan4.target) == 8
    assert "8.8.8.9" in scan1.target
    assert "8.8.8.12" not in scan1.target
    assert "8.8.8.8/31" in scan1.target
    assert "8.8.8.8/30" in scan1.target
    assert "8.8.8.8/29" not in scan1.target
    assert "2001:4860:4860::8889" in scan1.target
    assert "2001:4860:4860::888c" not in scan1.target
    assert "www.api.publicapis.org" in scan1.target
    assert "api.publicapis.org" in scan1.target
    assert "publicapis.org" not in scan1.target
    assert "bob@www.api.publicapis.org" in scan1.target
    assert "https://www.api.publicapis.org" in scan1.target
    assert "www.api.publicapis.org:80" in scan1.target
    assert scan1.make_event("https://[2001:4860:4860::8888]:80", dummy=True) in scan1.target
    assert scan1.make_event("[2001:4860:4860::8888]:80", "OPEN_TCP_PORT", dummy=True) in scan1.target
    assert scan1.make_event("[2001:4860:4860::888c]:80", "OPEN_TCP_PORT", dummy=True) not in scan1.target
    assert scan1.target in scan2.target
    assert scan2.target not in scan1.target
    assert scan3.target in scan2.target
    assert scan2.target == scan3.target
    assert scan4.target != scan1.target

    assert not scan5.target.seeds
    assert len(scan1.target.seeds) == 9
    assert len(scan4.target.seeds) == 8
    assert "8.8.8.9" in scan1.target.seeds
    assert "8.8.8.12" not in scan1.target.seeds
    assert "8.8.8.8/31" in scan1.target.seeds
    assert "8.8.8.8/30" in scan1.target.seeds
    assert "8.8.8.8/29" not in scan1.target.seeds
    assert "2001:4860:4860::8889" in scan1.target.seeds
    assert "2001:4860:4860::888c" not in scan1.target.seeds
    assert "www.api.publicapis.org" in scan1.target.seeds
    assert "api.publicapis.org" in scan1.target.seeds
    assert "publicapis.org" not in scan1.target.seeds
    assert "bob@www.api.publicapis.org" in scan1.target.seeds
    assert "https://www.api.publicapis.org" in scan1.target.seeds
    assert "www.api.publicapis.org:80" in scan1.target.seeds
    assert scan1.make_event("https://[2001:4860:4860::8888]:80", dummy=True) in scan1.target.seeds
    assert scan1.make_event("[2001:4860:4860::8888]:80", "OPEN_TCP_PORT", dummy=True) in scan1.target.seeds
    assert scan1.make_event("[2001:4860:4860::888c]:80", "OPEN_TCP_PORT", dummy=True) not in scan1.target.seeds

    assert scan1.whitelisted("https://[2001:4860:4860::8888]:80")
    assert scan1.whitelisted("[2001:4860:4860::8888]:80")
    assert not scan1.whitelisted("[2001:4860:4860::888c]:80")
    assert scan1.whitelisted("www.api.publicapis.org")
    assert scan1.whitelisted("api.publicapis.org")
    assert not scan1.whitelisted("publicapis.org")

    assert scan1.target.seeds in scan2.target.seeds
    assert scan2.target.seeds not in scan1.target.seeds
    assert scan3.target.seeds in scan2.target.seeds
    assert scan2.target.seeds == scan3.target.seeds
    assert scan4.target.seeds != scan1.target.seeds

    assert str(scan1.target.get("8.8.8.9").host) == "8.8.8.8/30"
    assert scan1.target.get("8.8.8.12") is None
    assert str(scan1.target.get("2001:4860:4860::8889").host) == "2001:4860:4860::8888/126"
    assert scan1.target.get("2001:4860:4860::888c") is None
    assert str(scan1.target.get("www.api.publicapis.org").host) == "api.publicapis.org"
    assert scan1.target.get("publicapis.org") is None

<<<<<<< HEAD
    from bbot.scanner.target import Target

=======
>>>>>>> 4e7fd05a
    target = Target("evilcorp.com")
    assert not "com" in target
    assert "evilcorp.com" in target
    assert "www.evilcorp.com" in target
    strict_target = Target("evilcorp.com", strict_scope=True)
    assert not "com" in strict_target
    assert "evilcorp.com" in strict_target
    assert not "www.evilcorp.com" in strict_target

    target = Target()
    target.add("evilcorp.com")
    assert not "com" in target
    assert "evilcorp.com" in target
    assert "www.evilcorp.com" in target
    strict_target = Target(strict_scope=True)
    strict_target.add("evilcorp.com")
    assert not "com" in strict_target
    assert "evilcorp.com" in strict_target
<<<<<<< HEAD
    assert not "www.evilcorp.com" in strict_target
=======
    assert not "www.evilcorp.com" in strict_target

    # test target hashing

    target1 = Target()
    target1.add("evilcorp.com")
    target1.add("1.2.3.4/24")
    target1.add("https://evilcorp.net:8080")

    target2 = Target()
    target2.add("bob@evilcorp.org")
    target2.add("evilcorp.com")
    target2.add("1.2.3.4/24")
    target2.add("https://evilcorp.net:8080")

    # make sure it's a sha1 hash
    assert isinstance(target1.hash, bytes)
    assert len(target1.hash) == 20

    # hashes shouldn't match yet
    assert target1.hash != target2.hash
    # add missing email
    target1.add("bob@evilcorp.org")
    # now they should match
    assert target1.hash == target2.hash

    bbottarget1 = BBOTTarget("evilcorp.com", "evilcorp.net", whitelist=["1.2.3.4/24"], blacklist=["1.2.3.4"])
    bbottarget2 = BBOTTarget("evilcorp.com", "evilcorp.net", whitelist=["1.2.3.0/24"], blacklist=["1.2.3.4"])
    bbottarget3 = BBOTTarget("evilcorp.com", whitelist=["1.2.3.4/24"], blacklist=["1.2.3.4"])
    bbottarget5 = BBOTTarget("evilcorp.com", "evilcorp.net", whitelist=["1.2.3.0/24"], blacklist=["1.2.3.4"])
    bbottarget6 = BBOTTarget(
        "evilcorp.com", "evilcorp.net", whitelist=["1.2.3.0/24"], blacklist=["1.2.3.4"], strict_scope=True
    )
    bbottarget8 = BBOTTarget("1.2.3.0/24", whitelist=["evilcorp.com", "evilcorp.net"], blacklist=["1.2.3.4"])
    bbottarget9 = BBOTTarget("evilcorp.com", "evilcorp.net", whitelist=["1.2.3.0/24"], blacklist=["1.2.3.4"])

    # make sure it's a sha1 hash
    assert isinstance(bbottarget1.hash, bytes)
    assert len(bbottarget1.hash) == 20

    assert bbottarget1 == bbottarget2
    assert bbottarget2 == bbottarget1
    assert bbottarget1 != bbottarget3
    assert bbottarget3 != bbottarget1
    bbottarget3.add("evilcorp.net")
    assert bbottarget1 == bbottarget3
    assert bbottarget3 == bbottarget1

    bbottarget1.add("http://evilcorp.co.nz")
    bbottarget2.add("evilcorp.co.nz")
    assert bbottarget1 != bbottarget2
    assert bbottarget2 != bbottarget1

    # make sure strict_scope is considered in hash
    assert bbottarget5 != bbottarget6
    assert bbottarget6 != bbottarget5

    # make sure swapped target <--> whitelist result in different hash
    assert bbottarget8 != bbottarget9
    assert bbottarget9 != bbottarget8

    bbottarget10 = bbottarget9.copy()
    assert bbottarget10 == bbottarget9
    assert bbottarget9 == bbottarget10

    # make sure duplicate events don't change hash
    target1 = Target("https://evilcorp.com")
    target2 = Target("https://evilcorp.com")
    assert target1 == target2
    target1.add("https://evilcorp.com:443")
    assert target1 == target2

    # make sure hosts are collapsed in whitelist and blacklist
    bbottarget = BBOTTarget(
        "http://evilcorp.com:8080",
        whitelist=["evilcorp.net:443", "http://evilcorp.net:8080"],
        blacklist=["http://evilcorp.org:8080", "evilcorp.org:443"],
    )
    assert list(bbottarget) == ["http://evilcorp.com:8080"]
    assert list(bbottarget.seeds) == ["http://evilcorp.com:8080"]
    assert list(bbottarget.whitelist) == ["evilcorp.net"]
    assert list(bbottarget.blacklist) == ["evilcorp.org"]

    scan = bbot_scanner("ORG:evilcorp")
    events = [e async for e in scan.async_start()]
    assert len(events) == 2
    assert set([e.type for e in events]) == {"SCAN", "ORG_STUB"}

    # verify hash values
    bbottarget = BBOTTarget(
        "1.2.3.0/24",
        "http://www.evilcorp.net",
        "bob@fdsa.evilcorp.net",
        whitelist=["evilcorp.com", "bob@www.evilcorp.com", "evilcorp.net"],
        blacklist=["1.2.3.4", "4.3.2.1/24", "http://1.2.3.4", "bob@asdf.evilcorp.net"],
    )
    assert set([e.data for e in bbottarget.seeds.events]) == {
        "1.2.3.0/24",
        "http://www.evilcorp.net/",
        "bob@fdsa.evilcorp.net",
    }
    assert set([e.data for e in bbottarget.whitelist.events]) == {"evilcorp.com", "evilcorp.net"}
    assert set([e.data for e in bbottarget.blacklist.events]) == {"1.2.3.4", "4.3.2.0/24", "asdf.evilcorp.net"}
    assert set(bbottarget.seeds.hosts) == {ip_network("1.2.3.0/24"), "www.evilcorp.net", "fdsa.evilcorp.net"}
    assert set(bbottarget.whitelist.hosts) == {"evilcorp.com", "evilcorp.net"}
    assert set(bbottarget.blacklist.hosts) == {ip_address("1.2.3.4"), ip_network("4.3.2.0/24"), "asdf.evilcorp.net"}
    assert bbottarget.hash == b"\x0b\x908\xe3\xef\n=\x13d\xdf\x00;\xack\x0c\xbc\xd2\xcc'\xba"
    assert bbottarget.scope_hash == b"\x00\xf5V\xfb.\xeb#\xcb\xf0q\xf9\xe9e\xb7\x1f\xe2T+\xdbw"
    assert bbottarget.seeds.hash == b"\xaf.\x86\x83\xa1C\xad\xb4\xe7`X\x94\xe2\xa0\x01\xc2\xe3:J\xc5"
    assert bbottarget.whitelist.hash == b"\xa0Af\x07n\x10\xd9\xb6\n\xa7TO\xb07\xcdW\xc4vLC"
    assert bbottarget.blacklist.hash == b"\xaf\x0e\x8a\xe9JZ\x86\xbe\xee\xa9\xa9\xdb0\xaf'#\x84 U/"

    scan = bbot_scanner(
        "http://www.evilcorp.net",
        "1.2.3.0/24",
        "bob@fdsa.evilcorp.net",
        whitelist=["evilcorp.net", "evilcorp.com", "bob@www.evilcorp.com"],
        blacklist=["bob@asdf.evilcorp.net", "1.2.3.4", "4.3.2.1/24", "http://1.2.3.4"],
    )
    events = [e async for e in scan.async_start()]
    scan_events = [e for e in events if e.type == "SCAN"]
    assert len(scan_events) == 1
    target_dict = scan_events[0].data["target"]
    assert target_dict["strict_scope"] == False
    assert target_dict["hash"] == b"\x0b\x908\xe3\xef\n=\x13d\xdf\x00;\xack\x0c\xbc\xd2\xcc'\xba".hex()
    assert target_dict["scope_hash"] == b"\x00\xf5V\xfb.\xeb#\xcb\xf0q\xf9\xe9e\xb7\x1f\xe2T+\xdbw".hex()
    assert target_dict["seed_hash"] == b"\xaf.\x86\x83\xa1C\xad\xb4\xe7`X\x94\xe2\xa0\x01\xc2\xe3:J\xc5".hex()
    assert target_dict["whitelist_hash"] == b"\xa0Af\x07n\x10\xd9\xb6\n\xa7TO\xb07\xcdW\xc4vLC".hex()
    assert target_dict["blacklist_hash"] == b"\xaf\x0e\x8a\xe9JZ\x86\xbe\xee\xa9\xa9\xdb0\xaf'#\x84 U/".hex()
    assert target_dict["hash"] == "0b9038e3ef0a3d1364df003bac6b0cbcd2cc27ba"
    assert target_dict["scope_hash"] == "00f556fb2eeb23cbf071f9e965b71fe2542bdb77"
    assert target_dict["seed_hash"] == "af2e8683a143adb4e7605894e2a001c2e33a4ac5"
    assert target_dict["whitelist_hash"] == "a04166076e10d9b60aa7544fb037cd57c4764c43"
    assert target_dict["blacklist_hash"] == "af0e8ae94a5a86beeea9a9db30af27238420552f"

    # test target sorting
    big_subnet = scan.make_event("1.2.3.4/24", dummy=True)
    medium_subnet = scan.make_event("1.2.3.4/28", dummy=True)
    small_subnet = scan.make_event("1.2.3.4/30", dummy=True)
    ip_event = scan.make_event("1.2.3.4", dummy=True)
    parent_domain = scan.make_event("evilcorp.com", dummy=True)
    grandparent_domain = scan.make_event("www.evilcorp.com", dummy=True)
    greatgrandparent_domain = scan.make_event("api.www.evilcorp.com", dummy=True)
    target = Target()
    assert big_subnet._host_size == -256
    assert medium_subnet._host_size == -16
    assert small_subnet._host_size == -4
    assert ip_event._host_size == 1
    assert parent_domain._host_size == 12
    assert grandparent_domain._host_size == 16
    assert greatgrandparent_domain._host_size == 20
    events = [
        big_subnet,
        medium_subnet,
        small_subnet,
        ip_event,
        parent_domain,
        grandparent_domain,
        greatgrandparent_domain,
    ]
    random.shuffle(events)
    assert target._sort_events(events) == [
        big_subnet,
        medium_subnet,
        small_subnet,
        ip_event,
        parent_domain,
        grandparent_domain,
        greatgrandparent_domain,
    ]

    # make sure child subnets/IPs don't get added to whitelist/blacklist
    target = Target("1.2.3.4/24", "1.2.3.4/28", acl_mode=True)
    assert set(e.data for e in target) == {"1.2.3.0/24"}
    target = Target("1.2.3.4/28", "1.2.3.4/24", acl_mode=True)
    assert set(e.data for e in target) == {"1.2.3.0/24"}
    target = Target("1.2.3.4/28", "1.2.3.4", acl_mode=True)
    assert set(e.data for e in target) == {"1.2.3.0/28"}
    target = Target("1.2.3.4", "1.2.3.4/28", acl_mode=True)
    assert set(e.data for e in target) == {"1.2.3.0/28"}

    # same but for domains
    target = Target("evilcorp.com", "www.evilcorp.com", acl_mode=True)
    assert set(e.data for e in target) == {"evilcorp.com"}
    target = Target("www.evilcorp.com", "evilcorp.com", acl_mode=True)
    assert set(e.data for e in target) == {"evilcorp.com"}

    # make sure strict_scope doesn't mess us up
    target = Target("evilcorp.co.uk", "www.evilcorp.co.uk", acl_mode=True, strict_scope=True)
    assert set(target.hosts) == {"evilcorp.co.uk", "www.evilcorp.co.uk"}
    assert "evilcorp.co.uk" in target
    assert "www.evilcorp.co.uk" in target
    assert not "api.evilcorp.co.uk" in target
    assert not "api.www.evilcorp.co.uk" in target

    # test 'single' boolean argument
    target = Target("http://evilcorp.com", "evilcorp.com:443")
    assert "www.evilcorp.com" in target
    event = target.get("www.evilcorp.com")
    assert event.host == "evilcorp.com"
    events = target.get("www.evilcorp.com", single=False)
    assert len(events) == 2
    assert set([e.data for e in events]) == {"http://evilcorp.com/", "evilcorp.com:443"}
>>>>>>> 4e7fd05a
<|MERGE_RESOLUTION|>--- conflicted
+++ resolved
@@ -1,16 +1,12 @@
 from ..bbot_fixtures import *  # noqa: F401
 
 
-<<<<<<< HEAD
-def test_target(bbot_scanner):
-=======
 @pytest.mark.asyncio
 async def test_target(bbot_scanner):
     import random
     from ipaddress import ip_address, ip_network
     from bbot.scanner.target import Target, BBOTTarget
 
->>>>>>> 4e7fd05a
     scan1 = bbot_scanner("api.publicapis.org", "8.8.8.8/30", "2001:4860:4860::8888/126")
     scan2 = bbot_scanner("8.8.8.8/29", "publicapis.org", "2001:4860:4860::8888/125")
     scan3 = bbot_scanner("8.8.8.8/29", "publicapis.org", "2001:4860:4860::8888/125")
@@ -81,11 +77,6 @@
     assert str(scan1.target.get("www.api.publicapis.org").host) == "api.publicapis.org"
     assert scan1.target.get("publicapis.org") is None
 
-<<<<<<< HEAD
-    from bbot.scanner.target import Target
-
-=======
->>>>>>> 4e7fd05a
     target = Target("evilcorp.com")
     assert not "com" in target
     assert "evilcorp.com" in target
@@ -104,9 +95,6 @@
     strict_target.add("evilcorp.com")
     assert not "com" in strict_target
     assert "evilcorp.com" in strict_target
-<<<<<<< HEAD
-    assert not "www.evilcorp.com" in strict_target
-=======
     assert not "www.evilcorp.com" in strict_target
 
     # test target hashing
@@ -309,5 +297,4 @@
     assert event.host == "evilcorp.com"
     events = target.get("www.evilcorp.com", single=False)
     assert len(events) == 2
-    assert set([e.data for e in events]) == {"http://evilcorp.com/", "evilcorp.com:443"}
->>>>>>> 4e7fd05a
+    assert set([e.data for e in events]) == {"http://evilcorp.com/", "evilcorp.com:443"}