--- conflicted
+++ resolved
@@ -14,12 +14,8 @@
     # make sure output files work
     scan2 = Scanner("127.0.0.1", config=bbot_config, output_modules=["json"], name="python_api_test")
     await scan2.async_start_without_generator()
-<<<<<<< HEAD
-    out_file = scan2.helpers.scans_dir / "python_api_test" / "output.ndjson"
-=======
     scan_home = scan2.helpers.scans_dir / "python_api_test"
-    out_file = scan_home / "output.json"
->>>>>>> ba4fc612
+    out_file = scan_home / "output.ndjson"
     assert list(scan2.helpers.read_file(out_file))
     scan_log = scan_home / "scan.log"
     debug_log = scan_home / "debug.log"
