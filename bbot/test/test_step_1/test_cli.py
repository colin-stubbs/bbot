from ..bbot_fixtures import *


@pytest.mark.asyncio
async def test_cli_scan(monkeypatch):
    from bbot import cli

    monkeypatch.setattr(sys, "exit", lambda *args, **kwargs: True)
    monkeypatch.setattr(os, "_exit", lambda *args, **kwargs: True)

    scans_home = bbot_test_dir / "scans"

    # basic scan
    monkeypatch.setattr(
        sys,
        "argv",
        ["bbot", "-y", "-t", "127.0.0.1", "www.example.com", "-n", "test_cli_scan", "-c", "dns_resolution=False"],
    )
    result = await cli._main()
    assert result == True

    scan_home = scans_home / "test_cli_scan"
    assert (scan_home / "preset.yml").is_file(), "preset.yml not found"
    assert (scan_home / "wordcloud.tsv").is_file(), "wordcloud.tsv not found"
    assert (scan_home / "output.txt").is_file(), "output.txt not found"
    assert (scan_home / "output.csv").is_file(), "output.csv not found"
    assert (scan_home / "output.json").is_file(), "output.json not found"

    with open(scan_home / "preset.yml") as f:
        text = f.read()
        assert "  dns_resolution: false" in text

    with open(scan_home / "output.csv") as f:
        lines = f.readlines()
        assert lines[0] == "Event type,Event data,IP Address,Source Module,Scope Distance,Event Tags\n"
        assert len(lines) > 1, "output.csv is not long enough"

    ip_success = False
    dns_success = False
    output_filename = scan_home / "output.txt"
    with open(output_filename) as f:
        lines = f.read().splitlines()
        for line in lines:
            if "[IP_ADDRESS]        \t127.0.0.1\tTARGET" in line:
                ip_success = True
            if "[DNS_NAME]          \twww.example.com\tTARGET" in line:
                dns_success = True
    assert ip_success and dns_success, "IP_ADDRESS and/or DNS_NAME are not present in output.txt"


@pytest.mark.asyncio
async def test_cli_args(monkeypatch, caplog, capsys, clean_default_config):
    from bbot import cli

    caplog.set_level(logging.INFO)

    monkeypatch.setattr(sys, "exit", lambda *args, **kwargs: True)
    monkeypatch.setattr(os, "_exit", lambda *args, **kwargs: True)

    # show version
    monkeypatch.setattr("sys.argv", ["bbot", "--version"])
    result = await cli._main()
    out, err = capsys.readouterr()
    assert result == None
    assert len(out.splitlines()) == 1
    assert out.count(".") > 1

    # list modules
    monkeypatch.setattr("sys.argv", ["bbot", "--list-modules"])
    result = await cli._main()
    assert result == None
    out, err = capsys.readouterr()
    # internal modules
    assert "| excavate" in out
    # output modules
    assert "| csv" in out
    # scan modules
    assert "| wayback" in out

    # output dir and scan name
    output_dir = bbot_test_dir / "bbot_cli_args_output"
    scan_name = "bbot_cli_args_scan_name"
    scan_dir = output_dir / scan_name
    assert not output_dir.exists()
    monkeypatch.setattr("sys.argv", ["bbot", "-o", str(output_dir), "-n", scan_name, "-y"])
    result = await cli._main()
    assert result == True
    assert output_dir.is_dir()
    assert scan_dir.is_dir()
    assert "[SCAN]" in open(scan_dir / "output.txt").read()
    assert "[INFO]" in open(scan_dir / "scan.log").read()

<<<<<<< HEAD
=======
    # output modules override
    caplog.clear()
    assert not caplog.text
    monkeypatch.setattr("sys.argv", ["bbot", "-om", "csv,json", "-y"])
    result = await cli._main()
    assert result == True
    assert "Loaded 2/2 output modules, (csv,json)" in caplog.text
    caplog.clear()
    monkeypatch.setattr("sys.argv", ["bbot", "-em", "csv,json", "-y"])
    result = await cli._main()
    assert result == True
    assert "Loaded 2/2 output modules, (human,python)" in caplog.text

    # internal modules override
    caplog.clear()
    assert not caplog.text
    monkeypatch.setattr("sys.argv", ["bbot", "-y"])
    result = await cli._main()
    assert result == True
    assert "Loaded 5/5 internal modules (aggregate,cloud,dns,excavate,speculate)" in caplog.text
    caplog.clear()
    monkeypatch.setattr("sys.argv", ["bbot", "-em", "excavate", "speculate", "-y"])
    result = await cli._main()
    assert result == True
    assert "Loaded 3/3 internal modules (aggregate,cloud,dns)" in caplog.text
    caplog.clear()
    monkeypatch.setattr("sys.argv", ["bbot", "-c", "speculate=false", "-y"])
    result = await cli._main()
    assert result == True
    assert "Loaded 4/4 internal modules (aggregate,cloud,dns,excavate)" in caplog.text

    # list modules
    caplog.clear()
    assert not caplog.text
    monkeypatch.setattr("sys.argv", ["bbot", "--list-modules"])
    result = await cli._main()
    assert result == None
    # internal modules
    assert "| excavate" in caplog.text
    # output modules
    assert "| csv" in caplog.text
    # scan modules
    assert "| wayback" in caplog.text

>>>>>>> afe9a35a
    # list module options
    monkeypatch.setattr("sys.argv", ["bbot", "--list-module-options"])
    result = await cli._main()
    out, err = capsys.readouterr()
    assert result == None
    assert "| modules.wayback.urls" in out
    assert "| bool" in out
    assert "| emit URLs in addition to DNS_NAMEs" in out
    assert "| False" in out
    assert "| modules.massdns.wordlist" in out
    assert "| modules.robots.include_allow" in out

    # list module options by flag
    monkeypatch.setattr("sys.argv", ["bbot", "-f", "subdomain-enum", "--list-module-options"])
    result = await cli._main()
    out, err = capsys.readouterr()
    assert result == None
    assert "| modules.wayback.urls" in out
    assert "| bool" in out
    assert "| emit URLs in addition to DNS_NAMEs" in out
    assert "| False" in out
    assert "| modules.massdns.wordlist" in out
    assert not "| modules.robots.include_allow" in out

    # list module options by module
    monkeypatch.setattr("sys.argv", ["bbot", "-m", "massdns", "-lmo"])
    result = await cli._main()
    out, err = capsys.readouterr()
    assert result == None
    assert out.count("modules.") == out.count("modules.massdns.")

    # list output module options by module
    monkeypatch.setattr("sys.argv", ["bbot", "-om", "stdout", "-lmo"])
    result = await cli._main()
    out, err = capsys.readouterr()
    assert result == None
    assert out.count("modules.") == out.count("modules.stdout.")

    # list flags
    monkeypatch.setattr("sys.argv", ["bbot", "--list-flags"])
    result = await cli._main()
    out, err = capsys.readouterr()
    assert result == None
    assert "| safe" in out
    assert "| Non-intrusive, safe to run" in out
    assert "| active" in out
    assert "| passive" in out

    # list only a single flag
    monkeypatch.setattr("sys.argv", ["bbot", "-f", "active", "--list-flags"])
    result = await cli._main()
    out, err = capsys.readouterr()
    assert result == None
    assert not "| safe" in out
    assert "| active" in out
    assert not "| passive" in out

    # list multiple flags
    monkeypatch.setattr("sys.argv", ["bbot", "-f", "active", "safe", "--list-flags"])
    result = await cli._main()
    out, err = capsys.readouterr()
    assert result == None
    assert "| safe" in out
    assert "| active" in out
    assert not "| passive" in out

    # custom target type
    caplog.clear()
    assert not caplog.text
    monkeypatch.setattr("sys.argv", ["bbot", "-t", "ORG:evilcorp"])
    result = await cli._main()
    assert result == True
    assert "[ORG_STUB]          	evilcorp	TARGET" in caplog.text

    # activate modules by flag
    caplog.clear()
    assert not caplog.text
    monkeypatch.setattr("sys.argv", ["bbot", "-f", "passive"])
    result = await cli._main()
    assert result == True

    # no args
    caplog.clear()
    assert not caplog.text
    monkeypatch.setattr("sys.argv", ["bbot"])
    result = await cli._main()
    out, err = capsys.readouterr()
    assert result == None
    assert "Target:\n  -t TARGET [TARGET ...]" in out

    # list modules
    monkeypatch.setattr("sys.argv", ["bbot", "-l"])
    result = await cli._main()
    out, err = capsys.readouterr()
    assert result == None
    assert "| massdns" in out
    assert "| httpx" in out
    assert "| robots" in out

    # list modules by flag
    monkeypatch.setattr("sys.argv", ["bbot", "-f", "subdomain-enum", "-l"])
    result = await cli._main()
    out, err = capsys.readouterr()
    assert result == None
    assert "| massdns" in out
    assert "| httpx" in out
    assert not "| robots" in out

    # list modules by flag + required flag
    monkeypatch.setattr("sys.argv", ["bbot", "-f", "subdomain-enum", "-rf", "passive", "-l"])
    result = await cli._main()
    out, err = capsys.readouterr()
    assert result == None
    assert "| massdns" in out
    assert not "| httpx" in out

    # list modules by flag + excluded flag
    monkeypatch.setattr("sys.argv", ["bbot", "-f", "subdomain-enum", "-ef", "active", "-l"])
    result = await cli._main()
    out, err = capsys.readouterr()
    assert result == None
    assert "| massdns" in out
    assert not "| httpx" in out

    # list modules by flag + excluded module
    monkeypatch.setattr("sys.argv", ["bbot", "-f", "subdomain-enum", "-em", "massdns", "-l"])
    result = await cli._main()
    out, err = capsys.readouterr()
    assert result == None
    assert not "| massdns" in out
    assert "| httpx" in out

    # output modules override
    caplog.clear()
    assert not caplog.text
    monkeypatch.setattr("sys.argv", ["bbot", "-om", "csv,json", "-y"])
    result = await cli._main()
    assert result == True
    assert "Loaded 2/2 output modules, (csv,json)" in caplog.text
    caplog.clear()
    monkeypatch.setattr("sys.argv", ["bbot", "-em", "csv,json", "-y"])
    result = await cli._main()
    assert result == True
    assert "Loaded 3/3 output modules, (python,stdout,txt)" in caplog.text

    # output modules override
    caplog.clear()
    assert not caplog.text
    monkeypatch.setattr("sys.argv", ["bbot", "-om", "subdomains", "-y"])
    result = await cli._main()
    assert result == True
    assert "Loaded 6/6 output modules, (csv,json,python,stdout,subdomains,txt)" in caplog.text

    # internal modules override
    caplog.clear()
    assert not caplog.text
    monkeypatch.setattr("sys.argv", ["bbot", "-y"])
    result = await cli._main()
    assert result == True
    assert "Loaded 3/3 internal modules (aggregate,excavate,speculate)" in caplog.text
    caplog.clear()
    monkeypatch.setattr("sys.argv", ["bbot", "-em", "excavate", "speculate", "-y"])
    result = await cli._main()
    assert result == True
    assert "Loaded 1/1 internal modules (aggregate)" in caplog.text
    caplog.clear()
    monkeypatch.setattr("sys.argv", ["bbot", "-c", "speculate=false", "-y"])
    result = await cli._main()
    assert result == True
    assert "Loaded 2/2 internal modules (aggregate,excavate)" in caplog.text

    # unconsoleable output module
    monkeypatch.setattr("sys.argv", ["bbot", "-om", "web_report"])
    result = await cli._main()
    assert result == True

    # unresolved dependency
    monkeypatch.setattr("sys.argv", ["bbot", "-m", "wappalyzer"])
    result = await cli._main()
    assert result == True

    # enable and exclude the same module
    caplog.clear()
    assert not caplog.text
    monkeypatch.setattr("sys.argv", ["bbot", "-m", "ffuf_shortnames", "-em", "ffuf_shortnames"])
    result = await cli._main()
    assert result == None
    assert 'Unable to add scan module "ffuf_shortnames" because the module has been excluded' in caplog.text

    # require flags
    monkeypatch.setattr("sys.argv", ["bbot", "-f", "active", "-rf", "passive"])
    result = await cli._main()
    assert result == True

    # excluded flags
    monkeypatch.setattr("sys.argv", ["bbot", "-f", "active", "-ef", "active"])
    result = await cli._main()
    assert result == True

    # slow modules
    monkeypatch.setattr("sys.argv", ["bbot", "-m", "bucket_digitalocean"])
    result = await cli._main()
    assert result == True

    # deadly modules
    caplog.clear()
    assert not caplog.text
    monkeypatch.setattr("sys.argv", ["bbot", "-m", "nuclei"])
    result = await cli._main()
    assert result == False, "-m nuclei ran without --allow-deadly"
    assert "Please specify --allow-deadly to continue" in caplog.text

    # --allow-deadly
    monkeypatch.setattr("sys.argv", ["bbot", "-m", "nuclei", "--allow-deadly"])
    result = await cli._main()
    assert result == True, "-m nuclei failed to run with --allow-deadly"

    # install all deps
    # monkeypatch.setattr("sys.argv", ["bbot", "--install-all-deps"])
    # success = await cli._main()
    # assert success, "--install-all-deps failed for at least one module"


def test_cli_config_validation(monkeypatch, caplog):
    from bbot import cli

    monkeypatch.setattr(sys, "exit", lambda *args, **kwargs: True)
    monkeypatch.setattr(os, "_exit", lambda *args, **kwargs: True)

    # incorrect module option
    caplog.clear()
    assert not caplog.text
    monkeypatch.setattr("sys.argv", ["bbot", "-c", "modules.ipnegibhor.num_bits=4"])
    cli.main()
    assert 'Could not find module option "modules.ipnegibhor.num_bits"' in caplog.text
    assert 'Did you mean "modules.ipneighbor.num_bits"?' in caplog.text

    # incorrect global option
    caplog.clear()
    assert not caplog.text
    monkeypatch.setattr("sys.argv", ["bbot", "-c", "web_spier_distance=4"])
    cli.main()
    assert 'Could not find module option "web_spier_distance"' in caplog.text
    assert 'Did you mean "web_spider_distance"?' in caplog.text


def test_cli_module_validation(monkeypatch, caplog):
    from bbot import cli

    monkeypatch.setattr(sys, "exit", lambda *args, **kwargs: True)
    monkeypatch.setattr(os, "_exit", lambda *args, **kwargs: True)

    # incorrect module
    caplog.clear()
    assert not caplog.text
    monkeypatch.setattr("sys.argv", ["bbot", "-m", "massdnss"])
    cli.main()
    assert 'Could not find scan module "massdnss"' in caplog.text
    assert 'Did you mean "massdns"?' in caplog.text

    # incorrect excluded module
    caplog.clear()
    assert not caplog.text
    monkeypatch.setattr("sys.argv", ["bbot", "-em", "massdnss"])
    cli.main()
    assert 'Could not find module "massdnss"' in caplog.text
    assert 'Did you mean "massdns"?' in caplog.text

    # incorrect output module
    caplog.clear()
    assert not caplog.text
    monkeypatch.setattr("sys.argv", ["bbot", "-om", "neoo4j"])
    cli.main()
    assert 'Could not find output module "neoo4j"' in caplog.text
    assert 'Did you mean "neo4j"?' in caplog.text

    # output module setup failed
    caplog.clear()
    assert not caplog.text
    monkeypatch.setattr("sys.argv", ["bbot", "-om", "websocket", "-c", "modules.websocket.url=", "-y"])
    cli.main()
    lines = caplog.text.splitlines()
    assert "Loaded 6/6 output modules, (csv,json,python,stdout,txt,websocket)" in caplog.text
    assert 1 == len(
        [
            l
            for l in lines
            if l.startswith("WARNING  bbot.scanner:scanner.py")
            and l.endswith("Setup hard-failed for websocket: Must set URL")
        ]
    )
    assert 1 == len(
        [
            l
            for l in lines
            if l.startswith("WARNING  bbot.modules.output.websocket:base.py") and l.endswith("Setting error state")
        ]
    )
    assert 1 == len(
        [
            l
            for l in lines
            if l.startswith("ERROR    bbot.cli:cli.py")
            and l.endswith("Setup hard-failed for 1 modules (websocket) (--force to run module anyway)")
        ]
    )

    # only output module setup failed
    caplog.clear()
    assert not caplog.text
    monkeypatch.setattr(
        "sys.argv",
        ["bbot", "-om", "websocket", "-em", "python,stdout,csv,json,txt", "-c", "modules.websocket.url=", "-y"],
    )
    cli.main()
    lines = caplog.text.splitlines()
    assert "Loaded 1/1 output modules, (websocket)" in caplog.text
    assert 1 == len(
        [
            l
            for l in lines
            if l.startswith("WARNING  bbot.scanner:scanner.py")
            and l.endswith("Setup hard-failed for websocket: Must set URL")
        ]
    )
    assert 1 == len(
        [
            l
            for l in lines
            if l.startswith("WARNING  bbot.modules.output.websocket:base.py") and l.endswith("Setting error state")
        ]
    )
    assert 1 == len(
        [
            l
            for l in lines
            if l.startswith("ERROR    bbot.cli:cli.py") and l.endswith("Failed to load output modules. Aborting.")
        ]
    )

    # incorrect flag
    caplog.clear()
    assert not caplog.text
    monkeypatch.setattr("sys.argv", ["bbot", "-f", "subdomainenum"])
    cli.main()
    assert 'Could not find flag "subdomainenum"' in caplog.text
    assert 'Did you mean "subdomain-enum"?' in caplog.text

    # incorrect excluded flag
    caplog.clear()
    assert not caplog.text
    monkeypatch.setattr("sys.argv", ["bbot", "-ef", "subdomainenum"])
    cli.main()
    assert 'Could not find flag "subdomainenum"' in caplog.text
    assert 'Did you mean "subdomain-enum"?' in caplog.text

    # incorrect required flag
    caplog.clear()
    assert not caplog.text
    monkeypatch.setattr("sys.argv", ["bbot", "-rf", "subdomainenum"])
    cli.main()
    assert 'Could not find flag "subdomainenum"' in caplog.text
    assert 'Did you mean "subdomain-enum"?' in caplog.text


def test_cli_presets(monkeypatch, capsys, caplog):
    import yaml
    from bbot import cli

    monkeypatch.setattr(sys, "exit", lambda *args, **kwargs: True)
    monkeypatch.setattr(os, "_exit", lambda *args, **kwargs: True)

    # show current preset
    monkeypatch.setattr("sys.argv", ["bbot", "-c", "http_proxy=currentpresettest", "--current-preset"])
    cli.main()
    captured = capsys.readouterr()
    assert "  http_proxy: currentpresettest" in captured.out

    # show current preset (full)
    monkeypatch.setattr("sys.argv", ["bbot", "-c" "modules.c99.api_key=asdf", "--current-preset-full"])
    cli.main()
    captured = capsys.readouterr()
    assert "      api_key: asdf" in captured.out

    preset_dir = bbot_test_dir / "test_cli_presets"
    preset_dir.mkdir(exist_ok=True)

    preset1_file = preset_dir / "cli_preset1.conf"
    with open(preset1_file, "w") as f:
        f.write(
            """
config:
  http_proxy: http://proxy1
        """
        )

    preset2_file = preset_dir / "cli_preset2.yml"
    with open(preset2_file, "w") as f:
        f.write(
            """
config:
  http_proxy: http://proxy2
        """
        )

    # test reading single preset
    monkeypatch.setattr("sys.argv", ["bbot", "-p", str(preset1_file.resolve()), "--current-preset"])
    cli.main()
    captured = capsys.readouterr()
    stdout_preset = yaml.safe_load(captured.out)
    assert stdout_preset["config"]["http_proxy"] == "http://proxy1"

    # preset overrides preset
    monkeypatch.setattr(
        "sys.argv", ["bbot", "-p", str(preset2_file.resolve()), str(preset1_file.resolve()), "--current-preset"]
    )
    cli.main()
    captured = capsys.readouterr()
    stdout_preset = yaml.safe_load(captured.out)
    assert stdout_preset["config"]["http_proxy"] == "http://proxy1"

    # override other way
    monkeypatch.setattr(
        "sys.argv", ["bbot", "-p", str(preset1_file.resolve()), str(preset2_file.resolve()), "--current-preset"]
    )
    cli.main()
    captured = capsys.readouterr()
    stdout_preset = yaml.safe_load(captured.out)
    assert stdout_preset["config"]["http_proxy"] == "http://proxy2"

    # cli config overrides all presets
    monkeypatch.setattr(
        "sys.argv",
        [
            "bbot",
            "-p",
            str(preset1_file.resolve()),
            str(preset2_file.resolve()),
            "-c",
            "http_proxy=asdf",
            "--current-preset",
        ],
    )
    cli.main()
    captured = capsys.readouterr()
    stdout_preset = yaml.safe_load(captured.out)
    assert stdout_preset["config"]["http_proxy"] == "asdf"

    # invalid preset
    caplog.clear()
    assert not caplog.text
    monkeypatch.setattr("sys.argv", ["bbot", "-p", "asdfasdfasdf", "-y"])
    cli.main()
    assert "file does not exist. Use -lp to list available presets" in caplog.text<|MERGE_RESOLUTION|>--- conflicted
+++ resolved
@@ -90,53 +90,6 @@
     assert "[SCAN]" in open(scan_dir / "output.txt").read()
     assert "[INFO]" in open(scan_dir / "scan.log").read()
 
-<<<<<<< HEAD
-=======
-    # output modules override
-    caplog.clear()
-    assert not caplog.text
-    monkeypatch.setattr("sys.argv", ["bbot", "-om", "csv,json", "-y"])
-    result = await cli._main()
-    assert result == True
-    assert "Loaded 2/2 output modules, (csv,json)" in caplog.text
-    caplog.clear()
-    monkeypatch.setattr("sys.argv", ["bbot", "-em", "csv,json", "-y"])
-    result = await cli._main()
-    assert result == True
-    assert "Loaded 2/2 output modules, (human,python)" in caplog.text
-
-    # internal modules override
-    caplog.clear()
-    assert not caplog.text
-    monkeypatch.setattr("sys.argv", ["bbot", "-y"])
-    result = await cli._main()
-    assert result == True
-    assert "Loaded 5/5 internal modules (aggregate,cloud,dns,excavate,speculate)" in caplog.text
-    caplog.clear()
-    monkeypatch.setattr("sys.argv", ["bbot", "-em", "excavate", "speculate", "-y"])
-    result = await cli._main()
-    assert result == True
-    assert "Loaded 3/3 internal modules (aggregate,cloud,dns)" in caplog.text
-    caplog.clear()
-    monkeypatch.setattr("sys.argv", ["bbot", "-c", "speculate=false", "-y"])
-    result = await cli._main()
-    assert result == True
-    assert "Loaded 4/4 internal modules (aggregate,cloud,dns,excavate)" in caplog.text
-
-    # list modules
-    caplog.clear()
-    assert not caplog.text
-    monkeypatch.setattr("sys.argv", ["bbot", "--list-modules"])
-    result = await cli._main()
-    assert result == None
-    # internal modules
-    assert "| excavate" in caplog.text
-    # output modules
-    assert "| csv" in caplog.text
-    # scan modules
-    assert "| wayback" in caplog.text
-
->>>>>>> afe9a35a
     # list module options
     monkeypatch.setattr("sys.argv", ["bbot", "--list-module-options"])
     result = await cli._main()
@@ -167,6 +120,9 @@
     out, err = capsys.readouterr()
     assert result == None
     assert out.count("modules.") == out.count("modules.massdns.")
+    assert not "| modules.wayback.urls" in out
+    assert "| modules.massdns.wordlist" in out
+    assert not "| modules.robots.include_allow" in out
 
     # list output module options by module
     monkeypatch.setattr("sys.argv", ["bbot", "-om", "stdout", "-lmo"])
@@ -203,24 +159,7 @@
     assert "| active" in out
     assert not "| passive" in out
 
-    # custom target type
-    caplog.clear()
-    assert not caplog.text
-    monkeypatch.setattr("sys.argv", ["bbot", "-t", "ORG:evilcorp"])
-    result = await cli._main()
-    assert result == True
-    assert "[ORG_STUB]          	evilcorp	TARGET" in caplog.text
-
-    # activate modules by flag
-    caplog.clear()
-    assert not caplog.text
-    monkeypatch.setattr("sys.argv", ["bbot", "-f", "passive"])
-    result = await cli._main()
-    assert result == True
-
     # no args
-    caplog.clear()
-    assert not caplog.text
     monkeypatch.setattr("sys.argv", ["bbot"])
     result = await cli._main()
     out, err = capsys.readouterr()
@@ -296,17 +235,32 @@
     monkeypatch.setattr("sys.argv", ["bbot", "-y"])
     result = await cli._main()
     assert result == True
-    assert "Loaded 3/3 internal modules (aggregate,excavate,speculate)" in caplog.text
+    assert "Loaded 5/5 internal modules (aggregate,cloud,dns,excavate,speculate)" in caplog.text
     caplog.clear()
     monkeypatch.setattr("sys.argv", ["bbot", "-em", "excavate", "speculate", "-y"])
     result = await cli._main()
     assert result == True
-    assert "Loaded 1/1 internal modules (aggregate)" in caplog.text
+    assert "Loaded 3/3 internal modules (aggregate,cloud,dns)" in caplog.text
     caplog.clear()
     monkeypatch.setattr("sys.argv", ["bbot", "-c", "speculate=false", "-y"])
     result = await cli._main()
     assert result == True
-    assert "Loaded 2/2 internal modules (aggregate,excavate)" in caplog.text
+    assert "Loaded 4/4 internal modules (aggregate,cloud,dns,excavate)" in caplog.text
+
+    # custom target type
+    out, err = capsys.readouterr()
+    monkeypatch.setattr("sys.argv", ["bbot", "-t", "ORG:evilcorp", "-y"])
+    result = await cli._main()
+    out, err = capsys.readouterr()
+    assert result == True
+    assert "[ORG_STUB]          	evilcorp	TARGET" in out
+
+    # activate modules by flag
+    caplog.clear()
+    assert not caplog.text
+    monkeypatch.setattr("sys.argv", ["bbot", "-f", "passive"])
+    result = await cli._main()
+    assert result == True
 
     # unconsoleable output module
     monkeypatch.setattr("sys.argv", ["bbot", "-om", "web_report"])
