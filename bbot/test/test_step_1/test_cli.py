--- conflicted
+++ resolved
@@ -65,58 +65,32 @@
     assert len(out.splitlines()) == 1
     assert out.count(".") > 1
 
-    # list modules
-    monkeypatch.setattr("sys.argv", ["bbot", "--list-modules"])
-    result = await cli._main()
-    assert result == None
-    out, err = capsys.readouterr()
     # internal modules
-    assert "| excavate" in out
+    assert "| excavate" in caplog.text
     # output modules
-    assert "| csv" in out
+    assert "| csv" in caplog.text
     # scan modules
-    assert "| wayback" in out
-
-    # output dir and scan name
-    output_dir = bbot_test_dir / "bbot_cli_args_output"
-    scan_name = "bbot_cli_args_scan_name"
-    scan_dir = output_dir / scan_name
-    assert not output_dir.exists()
-    monkeypatch.setattr("sys.argv", ["bbot", "-o", str(output_dir), "-n", scan_name, "-y"])
-    result = await cli._main()
-    assert result == True
-    assert output_dir.is_dir()
-    assert scan_dir.is_dir()
-    assert "[SCAN]" in open(scan_dir / "output.txt").read()
-    assert "[INFO]" in open(scan_dir / "scan.log").read()
+    assert "| wayback" in caplog.text
 
     # list module options
+    caplog.clear()
+    assert not caplog.text
     monkeypatch.setattr("sys.argv", ["bbot", "--list-module-options"])
     result = await cli._main()
-    out, err = capsys.readouterr()
-    assert result == None
-<<<<<<< HEAD
+    assert result == None
     assert "| modules.wayback.urls" in caplog.text
     assert "| bool" in caplog.text
     assert "| emit URLs in addition to DNS_NAMEs" in caplog.text
     assert "| False" in caplog.text
     assert "| modules.dnsbrute.wordlist" in caplog.text
     assert "| modules.robots.include_allow" in caplog.text
-=======
-    assert "| modules.wayback.urls" in out
-    assert "| bool" in out
-    assert "| emit URLs in addition to DNS_NAMEs" in out
-    assert "| False" in out
-    assert "| modules.massdns.wordlist" in out
-    assert "| modules.robots.include_allow" in out
->>>>>>> c6cb983b
 
     # list module options by flag
+    caplog.clear()
+    assert not caplog.text
     monkeypatch.setattr("sys.argv", ["bbot", "-f", "subdomain-enum", "--list-module-options"])
     result = await cli._main()
-    out, err = capsys.readouterr()
-    assert result == None
-<<<<<<< HEAD
+    assert result == None
     assert "| modules.wayback.urls" in caplog.text
     assert "| bool" in caplog.text
     assert "| emit URLs in addition to DNS_NAMEs" in caplog.text
@@ -128,65 +102,42 @@
     caplog.clear()
     assert not caplog.text
     monkeypatch.setattr("sys.argv", ["bbot", "-m", "dnsbrute", "-lmo"])
-=======
-    assert "| modules.wayback.urls" in out
-    assert "| bool" in out
-    assert "| emit URLs in addition to DNS_NAMEs" in out
-    assert "| False" in out
-    assert "| modules.massdns.wordlist" in out
-    assert not "| modules.robots.include_allow" in out
-
-    # list module options by module
-    monkeypatch.setattr("sys.argv", ["bbot", "-m", "massdns", "-lmo"])
->>>>>>> c6cb983b
-    result = await cli._main()
-    out, err = capsys.readouterr()
-    assert result == None
-    assert out.count("modules.") == out.count("modules.massdns.")
-    assert not "| modules.wayback.urls" in out
-    assert "| modules.massdns.wordlist" in out
-    assert not "| modules.robots.include_allow" in out
-
-    # list output module options by module
-    monkeypatch.setattr("sys.argv", ["bbot", "-om", "stdout", "-lmo"])
-    result = await cli._main()
-    out, err = capsys.readouterr()
-    assert result == None
-<<<<<<< HEAD
+    result = await cli._main()
+    assert result == None
     assert not "| modules.wayback.urls" in caplog.text
     assert "| modules.dnsbrute.wordlist" in caplog.text
     assert not "| modules.robots.include_allow" in caplog.text
-=======
-    assert out.count("modules.") == out.count("modules.stdout.")
->>>>>>> c6cb983b
 
     # list flags
+    caplog.clear()
+    assert not caplog.text
     monkeypatch.setattr("sys.argv", ["bbot", "--list-flags"])
     result = await cli._main()
-    out, err = capsys.readouterr()
-    assert result == None
-    assert "| safe" in out
-    assert "| Non-intrusive, safe to run" in out
-    assert "| active" in out
-    assert "| passive" in out
+    assert result == None
+    assert "| safe" in caplog.text
+    assert "| Non-intrusive, safe to run" in caplog.text
+    assert "| active" in caplog.text
+    assert "| passive" in caplog.text
 
     # list only a single flag
+    caplog.clear()
+    assert not caplog.text
     monkeypatch.setattr("sys.argv", ["bbot", "-f", "active", "--list-flags"])
     result = await cli._main()
-    out, err = capsys.readouterr()
-    assert result == None
-    assert not "| safe" in out
-    assert "| active" in out
-    assert not "| passive" in out
+    assert result == None
+    assert not "| safe" in caplog.text
+    assert "| active" in caplog.text
+    assert not "| passive" in caplog.text
 
     # list multiple flags
+    caplog.clear()
+    assert not caplog.text
     monkeypatch.setattr("sys.argv", ["bbot", "-f", "active", "safe", "--list-flags"])
     result = await cli._main()
-    out, err = capsys.readouterr()
-    assert result == None
-    assert "| safe" in out
-    assert "| active" in out
-    assert not "| passive" in out
+    assert result == None
+    assert "| safe" in caplog.text
+    assert "| active" in caplog.text
+    assert not "| passive" in caplog.text
 
     # custom target type
     caplog.clear()
@@ -204,61 +155,47 @@
     assert result == True
 
     # no args
+    caplog.clear()
+    assert not caplog.text
     monkeypatch.setattr("sys.argv", ["bbot"])
     result = await cli._main()
-    out, err = capsys.readouterr()
-    assert result == None
-    assert "Target:\n  -t TARGET [TARGET ...]" in out
+    assert result == None
+    assert "Target:\n  -t TARGET [TARGET ...]" in caplog.text
 
     # list modules
+    caplog.clear()
+    assert not caplog.text
     monkeypatch.setattr("sys.argv", ["bbot", "-l"])
     result = await cli._main()
-    out, err = capsys.readouterr()
-    assert result == None
-<<<<<<< HEAD
+    assert result == None
     assert "| dnsbrute" in caplog.text
     assert "| httpx" in caplog.text
     assert "| robots" in caplog.text
-=======
-    assert "| massdns" in out
-    assert "| httpx" in out
-    assert "| robots" in out
->>>>>>> c6cb983b
 
     # list modules by flag
+    caplog.clear()
+    assert not caplog.text
     monkeypatch.setattr("sys.argv", ["bbot", "-f", "subdomain-enum", "-l"])
     result = await cli._main()
-    out, err = capsys.readouterr()
-    assert result == None
-<<<<<<< HEAD
+    assert result == None
     assert "| dnsbrute" in caplog.text
     assert "| httpx" in caplog.text
     assert not "| robots" in caplog.text
-=======
-    assert "| massdns" in out
-    assert "| httpx" in out
-    assert not "| robots" in out
->>>>>>> c6cb983b
 
     # list modules by flag + required flag
+    caplog.clear()
     monkeypatch.setattr("sys.argv", ["bbot", "-f", "subdomain-enum", "-rf", "passive", "-l"])
     result = await cli._main()
-    out, err = capsys.readouterr()
-    assert result == None
-<<<<<<< HEAD
+    assert result == None
     assert "| dnsbrute" in caplog.text
     assert not "| httpx" in caplog.text
-=======
-    assert "| massdns" in out
-    assert not "| httpx" in out
->>>>>>> c6cb983b
 
     # list modules by flag + excluded flag
+    caplog.clear()
+    assert not caplog.text
     monkeypatch.setattr("sys.argv", ["bbot", "-f", "subdomain-enum", "-ef", "active", "-l"])
     result = await cli._main()
-    out, err = capsys.readouterr()
-    assert result == None
-<<<<<<< HEAD
+    assert result == None
     assert "| dnsbrute" in caplog.text
     assert not "| httpx" in caplog.text
 
@@ -266,22 +203,10 @@
     caplog.clear()
     assert not caplog.text
     monkeypatch.setattr("sys.argv", ["bbot", "-f", "subdomain-enum", "-em", "dnsbrute", "dnsbrute_mutations", "-l"])
-=======
-    assert "| massdns" in out
-    assert not "| httpx" in out
-
-    # list modules by flag + excluded module
-    monkeypatch.setattr("sys.argv", ["bbot", "-f", "subdomain-enum", "-em", "massdns", "-l"])
->>>>>>> c6cb983b
-    result = await cli._main()
-    out, err = capsys.readouterr()
-    assert result == None
-<<<<<<< HEAD
+    result = await cli._main()
+    assert result == None
     assert not "| dnsbrute" in caplog.text
     assert "| httpx" in caplog.text
-=======
-    assert not "| massdns" in out
-    assert "| httpx" in out
 
     # output modules override
     caplog.clear()
@@ -336,7 +261,6 @@
     monkeypatch.setattr("sys.argv", ["bbot", "-f", "passive"])
     result = await cli._main()
     assert result == True
->>>>>>> c6cb983b
 
     # unconsoleable output module
     monkeypatch.setattr("sys.argv", ["bbot", "-om", "web_report"])
