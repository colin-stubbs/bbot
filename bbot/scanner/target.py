import logging
import ipaddress
from contextlib import suppress

from bbot.core.errors import *
from bbot.modules.base import BaseModule
from bbot.core.event import make_event, is_event

log = logging.getLogger("bbot.core.target")


class Target:
    """
    A class representing a target. Can contain an unlimited number of hosts, IP or IP ranges, URLs, etc.

    Attributes:
        make_in_scope (bool): Specifies whether to mark contained events as in-scope.
        scan (Scan): Reference to the Scan object that instantiated the Target.
        _events (dict): Dictionary mapping hosts to events related to the target.
        strict_scope (bool): Flag indicating whether to consider child domains in-scope.
            If set to True, only the exact hosts specified and not their children are considered part of the target.

    Examples:
        Basic usage
        >>> target = Target(scan, "evilcorp.com", "1.2.3.0/24")
        >>> len(target)
        257
        >>> list(t.events)
        [
            DNS_NAME("evilcorp.com", module=TARGET, tags={'domain', 'distance-1', 'target'}),
            IP_RANGE("1.2.3.0/24", module=TARGET, tags={'ipv4', 'distance-1', 'target'})
        ]
        >>> "www.evilcorp.com" in target
        True
        >>> "1.2.3.4" in target
        True
        >>> "4.3.2.1" in target
        False
        >>> "https://admin.evilcorp.com" in target
        True
        >>> "bob@evilcorp.com" in target
        True

        Event correlation
        >>> target.get("www.evilcorp.com")
        DNS_NAME("evilcorp.com", module=TARGET, tags={'domain', 'distance-1', 'target'})
        >>> target.get("1.2.3.4")
        IP_RANGE("1.2.3.0/24", module=TARGET, tags={'ipv4', 'distance-1', 'target'})

        Target comparison
        >>> target2 = Targets(scan, "www.evilcorp.com")
        >>> target2 == target
        False
        >>> target2 in target
        True
        >>> target in target2
        False

    Notes:
        - Targets are only precise down to the individual host. Ports and protocols are not considered in scope calculations.
        - If you specify "https://evilcorp.com:8443" as a target, all of evilcorp.com (including subdomains and other ports and protocols) will be considered part of the target
        - If you do not want to include child subdomains, use `strict_scope=True`
    """

    def __init__(self, preset, *targets, strict_scope=False, make_in_scope=False):
        """
        Initialize a Target object.

        Args:
            scan (Scan): Reference to the Scan object that instantiated the Target.
            *targets: One or more targets (e.g., domain names, IP ranges) to be included in this Target.
            strict_scope (bool, optional): Flag to control whether only the exact hosts are considered in-scope.
                                           Defaults to False.
            make_in_scope (bool, optional): Flag to control whether contained events are marked as in-scope.
                                            Defaults to False.

        Attributes:
            scan (Scan): Reference to the Scan object.
            strict_scope (bool): Flag to control in-scope conditions. If True, only exact hosts are considered.

        Notes:
            - If you are instantiating a target from within a BBOT module, use `self.helpers.make_target()` instead. (this removes the need to pass in a scan object.)
            - The strict_scope flag can be set to restrict scope calculation to only exactly-matching hosts and not their child subdomains.
            - Each target is processed and stored as an `Event` in the '_events' dictionary.
        """
        self.preset = preset
        self.strict_scope = strict_scope
        self.make_in_scope = make_in_scope

        self._events = dict()
        if len(targets) > 0:
            log.verbose(f"Creating events from {len(targets):,} targets")
        for t in targets:
            self.add_target(t)

        self._hash = None

    def add_target(self, t, event_type=None):
        """
        Add a target or merge events from another Target object into this Target.

        Args:
            t: The target to be added. It can be either a string, an event object, or another Target object.

        Attributes Modified:
            _events (dict): The dictionary is updated to include the new target's events.

        Examples:
            >>> target.add_target('example.com')

        Notes:
            - If `t` is of the same class as this Target, all its events are merged.
            - If `t` is an event, it is directly added to `_events`.
            - If `make_in_scope` is True, the scope distance of the event is set to 0.
        """
        if not isinstance(t, (list, tuple, set)):
            t = [t]
        for single_target in t:
            if type(single_target) == self.__class__:
                for k, v in single_target._events.items():
                    try:
                        self._events[k].update(v)
                    except KeyError:
                        self._events[k] = set(single_target._events[k])
            else:
                if is_event(single_target):
                    event = single_target
                else:
                    event = make_event(single_target, tags=["target"], dummy=True)
                if self.make_in_scope:
                    event.scope_distance = 0
                try:
                    self._events[event.host].add(event)
                except KeyError:
<<<<<<< HEAD
                    self._events[event.host] = {
                        event,
                    }
=======
                    self._events[k] = set(t._events[k])
        else:
            if is_event(t):
                event = t
            else:
                try:
                    event = self.scan.make_event(
                        t,
                        event_type=event_type,
                        source=self.scan.root_event,
                        module=self._dummy_module,
                        tags=["target"],
                    )
                except ValidationError as e:
                    # allow commented lines
                    if not str(t).startswith("#"):
                        raise ValidationError(f'Could not add target "{t}": {e}')
            if self.make_in_scope:
                event.scope_distance = 0
            try:
                self._events[event.host].add(event)
            except KeyError:
                self._events[event.host] = {
                    event,
                }
>>>>>>> dce58727

    @property
    def events(self):
        """
        A generator property that yields all events in the target.

        Yields:
            Event object: One of the Event objects stored in the `_events` dictionary.

        Examples:
            >>> target = Target(scan, "example.com")
            >>> for event in target.events:
            ...     print(event)

        Notes:
            - This property is read-only.
            - Iterating over this property gives you one event at a time from the `_events` dictionary.
        """
        for _events in self._events.values():
            yield from _events

    def copy(self):
        """
        Creates and returns a copy of the Target object, including a shallow copy of the `_events` attribute.

        Returns:
            Target: A new Target object with the same `scan` and `strict_scope` attributes as the original.
                    A shallow copy of the `_events` dictionary is made.

        Examples:
            >>> original_target = Target(scan, "example.com")
            >>> copied_target = original_target.copy()
            >>> copied_target is original_target
            False
            >>> copied_target == original_target
            True
            >>> copied_target in original_target
            True
            >>> original_target in copied_target
            True

        Notes:
            - The `scan` object reference is kept intact in the copied Target object.
        """
        self_copy = self.__class__(self.preset, strict_scope=self.strict_scope)
        self_copy._events = dict(self._events)
        return self_copy

    def get(self, host):
        """
        Gets the event associated with the specified host from the target's `_events` dictionary.

        Args:
            host (Event, Target, or str): The hostname, IP, URL, or event to look for.

        Returns:
            Event or None: Returns the Event object associated with the given host if it exists, otherwise returns None.

        Examples:
            >>> target = Target(scan, "evilcorp.com", "1.2.3.0/24")
            >>> target.get("www.evilcorp.com")
            DNS_NAME("evilcorp.com", module=TARGET, tags={'domain', 'distance-1', 'target'})
            >>> target.get("1.2.3.4")
            IP_RANGE("1.2.3.0/24", module=TARGET, tags={'ipv4', 'distance-1', 'target'})

        Notes:
            - The method returns the first event that matches the given host.
            - If `strict_scope` is False, it will also consider parent domains and IP ranges.
        """

        try:
            other = make_event(host, dummy=True)
        except ValidationError:
            return
        if other.host:
            with suppress(KeyError, StopIteration):
                return next(iter(self._events[other.host]))
            if self.preset.helpers.is_ip_type(other.host):
                for n in self.preset.helpers.ip_network_parents(other.host, include_self=True):
                    with suppress(KeyError, StopIteration):
                        return next(iter(self._events[n]))
            elif not self.strict_scope:
                for h in self.preset.helpers.domain_parents(other.host):
                    with suppress(KeyError, StopIteration):
                        return next(iter(self._events[h]))

    def _contains(self, other):
        if self.get(other) is not None:
            return True
        return False

    def __str__(self):
        return ",".join([str(e.data) for e in self.events][:5])

    def __iter__(self):
        yield from self.events

    def __contains__(self, other):
        # if "other" is a Target
        if type(other) == self.__class__:
            contained_in_self = [self._contains(e) for e in other.events]
            return all(contained_in_self)
        else:
            return self._contains(other)

    def __bool__(self):
        return bool(self._events)

    def __eq__(self, other):
        return hash(self) == hash(other)

    def __hash__(self):
        if self._hash is None:
            events = tuple(sorted(list(self.events), key=lambda e: hash(e)))
            self._hash = hash(events)
        return self._hash

    def __len__(self):
        """
        Calculates and returns the total number of hosts within this target, not counting duplicate events.

        Returns:
            int: The total number of unique hosts present within the target's `_events`.

        Examples:
            >>> target = Target(scan, "evilcorp.com", "1.2.3.0/24")
            >>> len(target)
            257

        Notes:
            - If a host is represented as an IP network, all individual IP addresses in that network are counted.
            - For other types of hosts, each unique event is counted as one.
        """
        num_hosts = 0
        for host, _events in self._events.items():
            if type(host) in (ipaddress.IPv4Network, ipaddress.IPv6Network):
                num_hosts += host.num_addresses
            else:
                num_hosts += len(_events)
        return num_hosts


class TargetDummyModule(BaseModule):
    _type = "TARGET"
    name = "TARGET"

    def __init__(self, scan):
        self.scan = scan<|MERGE_RESOLUTION|>--- conflicted
+++ resolved
@@ -126,43 +126,26 @@
                 if is_event(single_target):
                     event = single_target
                 else:
-                    event = make_event(single_target, tags=["target"], dummy=True)
+                    try:
+                        event = make_event(
+                            single_target
+                            event_type=event_type,
+                            source=self.scan.root_event,
+                            module=self._dummy_module,
+                            tags=["target"],    
+                        )
+                    except ValidationError as e:
+                        # allow commented lines
+                        if not str(t).startswith("#"):
+                            raise ValidationError(f'Could not add target "{t}": {e}')
                 if self.make_in_scope:
                     event.scope_distance = 0
                 try:
                     self._events[event.host].add(event)
                 except KeyError:
-<<<<<<< HEAD
                     self._events[event.host] = {
                         event,
                     }
-=======
-                    self._events[k] = set(t._events[k])
-        else:
-            if is_event(t):
-                event = t
-            else:
-                try:
-                    event = self.scan.make_event(
-                        t,
-                        event_type=event_type,
-                        source=self.scan.root_event,
-                        module=self._dummy_module,
-                        tags=["target"],
-                    )
-                except ValidationError as e:
-                    # allow commented lines
-                    if not str(t).startswith("#"):
-                        raise ValidationError(f'Could not add target "{t}": {e}')
-            if self.make_in_scope:
-                event.scope_distance = 0
-            try:
-                self._events[event.host].add(event)
-            except KeyError:
-                self._events[event.host] = {
-                    event,
-                }
->>>>>>> dce58727
 
     @property
     def events(self):
