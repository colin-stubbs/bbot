import asyncio
import logging
from contextlib import suppress

from bbot.modules.base import InterceptModule

log = logging.getLogger("bbot.scanner.manager")


class ScanIngress(InterceptModule):
    """
    This is always the first intercept module in the chain, responsible for basic scope checks

    It has its own incoming queue, but will also pull events from modules' outgoing queues
    """

    watched_events = ["*"]
    # accept all events regardless of scope distance
    scope_distance_modifier = None
    _name = "_scan_ingress"

    # small queue size so we don't drain modules' outgoing queues
    _qsize = 10

    @property
    def priority(self):
        # we are the highest priority
        return -99

    def __init__(self, *args, **kwargs):
        super().__init__(*args, **kwargs)
        self._module_priority_weights = None
        self._non_intercept_modules = None
        # track incoming duplicates module-by-module (for `suppress_dupes` attribute of modules)
        self.incoming_dup_tracker = set()

    async def init_events(self, events=None):
        """
        Initializes events by seeding the scanner with target events and distributing them for further processing.

        Notes:
            - This method populates the event queue with initial target events.
            - It also marks the Scan object as finished with initialization by setting `_finished_init` to True.
        """
        if events is None:
            events = self.scan.target.events
        async with self.scan._acatch(self.init_events), self._task_counter.count(self.init_events):
            sorted_events = sorted(events, key=lambda e: len(e.data))
            for event in [self.scan.root_event] + sorted_events:
                event._dummy = False
                event.web_spider_distance = 0
                event.scan = self.scan
                if event.parent is None:
                    event.parent = self.scan.root_event
                if event.module is None:
                    event.module = self.scan._make_dummy_module(name="TARGET", _type="TARGET")
                self.verbose(f"Target: {event}")
                await self.queue_event(event, {})
            await asyncio.sleep(0.1)
            self.scan._finished_init = True

    async def handle_event(self, event, kwargs):
        # don't accept dummy events
        if event._dummy:
            return False, "cannot emit dummy event"

        # don't accept events with self as parent
        if (not event.type == "SCAN") and (event == event.get_parent()):
            return False, "event's parent is itself"

        # don't accept duplicates
        if self.is_incoming_duplicate(event, add=True):
            if not event._graph_important:
                return False, "event was already emitted by its module"
            else:
                self.debug(
                    f"Event {event} was already emitted by its module, but it's graph-important so it gets a pass"
                )

        # update event's scope distance based on its parent
        event.scope_distance = event.parent.scope_distance + 1

        # special handling of URL extensions
        url_extension = getattr(event, "url_extension", None)
        if url_extension is not None:
            if url_extension in self.scan.url_extension_httpx_only:
                event.add_tag("httpx-only")
                event._omit = True

            # blacklist by extension
            if url_extension in self.scan.url_extension_blacklist:
                self.debug(
                    f"Blacklisting {event} because its extension (.{url_extension}) is blacklisted in the config"
                )
                event.add_tag("blacklisted")

        # main scan blacklist
        event_blacklisted = self.scan.blacklisted(event)

        # reject all blacklisted events
        if event_blacklisted or "blacklisted" in event.tags:
            return False, "event is blacklisted"

        # Scope shepherding
        # here is where we make sure in-scope events are set to their proper scope distance
        event_whitelisted = self.scan.whitelisted(event)
        if event.host and event_whitelisted:
            log.debug(f"Making {event} in-scope because it matches the scan target")
            event.scope_distance = 0

        # nerf event's priority if it's not in scope
        event.module_priority += event.scope_distance

    async def forward_event(self, event, kwargs):
        # if a module qualifies for "quick-emit", we skip all the intermediate modules like dns and cloud
        # and forward it straight to the egress module
        if event.quick_emit:
            await self.scan.egress_module.queue_event(event, kwargs)
        else:
            await super().forward_event(event, kwargs)

    @property
    def non_intercept_modules(self):
        if self._non_intercept_modules is None:
            self._non_intercept_modules = [m for m in self.scan.modules.values() if not m._intercept]
        return self._non_intercept_modules

    @property
    def incoming_queues(self):
        return [self.incoming_event_queue] + [m.outgoing_event_queue for m in self.non_intercept_modules]

    @property
    def module_priority_weights(self):
        if not self._module_priority_weights:
            # we subtract from six because lower priorities == higher weights
            priorities = [5] + [6 - m.priority for m in self.non_intercept_modules]
            self._module_priority_weights = priorities
        return self._module_priority_weights

    async def get_incoming_event(self):
        for q in self.helpers.weighted_shuffle(self.incoming_queues, self.module_priority_weights):
            try:
                return q.get_nowait()
            except (asyncio.queues.QueueEmpty, AttributeError):
                continue
        raise asyncio.queues.QueueEmpty()

    def is_incoming_duplicate(self, event, add=False):
        """
        Calculate whether an event is a duplicate in the context of the module that emitted it
        This will return True if the event's parent module has raised the event before.
        """
        try:
            event_hash = event.module._outgoing_dedup_hash(event)
        except AttributeError:
            module_name = str(getattr(event, "module", ""))
            event_hash = hash((event, module_name))
        is_dup = event_hash in self.incoming_dup_tracker
        if add:
            self.incoming_dup_tracker.add(event_hash)
        suppress_dupes = getattr(event.module, "suppress_dupes", True)
        if suppress_dupes and is_dup:
            return True
        return False


class ScanEgress(InterceptModule):
    """
    This is always the last intercept module in the chain, responsible for executing and acting on the
    `abort_if` and `on_success_callback` functions.
    """

    watched_events = ["*"]
    # accept all events regardless of scope distance
    scope_distance_modifier = None
    _name = "_scan_egress"

    @property
    def priority(self):
        # we are the lowest priority
        return 99

    async def handle_event(self, event, kwargs):
        abort_if = kwargs.pop("abort_if", None)
        on_success_callback = kwargs.pop("on_success_callback", None)

        # make event internal if it's above our configured report distance
        event_in_report_distance = event.scope_distance <= self.scan.scope_report_distance
        event_will_be_output = event.always_emit or event_in_report_distance
        if not event_will_be_output:
            log.debug(
                f"Making {event} internal because its scope_distance ({event.scope_distance}) > scope_report_distance ({self.scan.scope_report_distance})"
            )
            event.internal = True

        # if we discovered something interesting from an internal event,
        # make sure we preserve its chain of parents
        parent = event.parent
        if parent.internal and ((not event.internal) or event._graph_important):
            parent_in_report_distance = parent.scope_distance <= self.scan.scope_report_distance
            if parent_in_report_distance:
                parent.internal = False
            if not parent._graph_important:
                parent._graph_important = True
                log.debug(f"Re-queuing internal event {parent} with parent {event}")
                await self.emit_event(parent)

        abort_result = False
        if callable(abort_if):
            async with self.scan._acatch(context=abort_if):
                abort_result = await self.scan.helpers.execute_sync_or_async(abort_if, event)
            msg = f"{event.module}: not raising event {event} due to custom criteria in abort_if()"
            with suppress(ValueError, TypeError):
                abort_result, reason = abort_result
                msg += f": {reason}"
            if abort_result:
                return False, msg

        # run success callback before distributing event (so it can add tags, etc.)
        if callable(on_success_callback):
            async with self.scan._acatch(context=on_success_callback):
                await self.scan.helpers.execute_sync_or_async(on_success_callback, event)

    async def forward_event(self, event, kwargs):
        """
        Queue event with modules
        """
        # absorb event into the word cloud if it's in scope
        if -1 < event.scope_distance < 1:
            self.scan.word_cloud.absorb_event(event)

        for mod in self.scan.modules.values():
            # don't distribute events to intercept modules
<<<<<<< HEAD
            if mod._intercept:
                continue
            acceptable_dup = (not is_outgoing_duplicate) or mod.accept_dupes
            graph_important = mod._is_graph_important(event)
            if acceptable_dup or graph_important:
                await mod.queue_event(event)

    def is_outgoing_duplicate(self, event, add=False):
        """
        Calculate whether an event is a duplicate in the context of the whole scan,
        This will return True if the same event (regardless of its parent module) has been emitted before.

        TODO: Allow modules to use this for custom deduplication such as on a per-host or per-domain basis.
        """
        event_hash = hash(event)
        is_dup = event_hash in self.outgoing_dup_tracker
        if add:
            self.outgoing_dup_tracker.add(event_hash)
        return is_dup
=======
            if not mod._intercept:
                await mod.queue_event(event)
>>>>>>> d73198c7
<|MERGE_RESOLUTION|>--- conflicted
+++ resolved
@@ -231,27 +231,5 @@
 
         for mod in self.scan.modules.values():
             # don't distribute events to intercept modules
-<<<<<<< HEAD
-            if mod._intercept:
-                continue
-            acceptable_dup = (not is_outgoing_duplicate) or mod.accept_dupes
-            graph_important = mod._is_graph_important(event)
-            if acceptable_dup or graph_important:
-                await mod.queue_event(event)
-
-    def is_outgoing_duplicate(self, event, add=False):
-        """
-        Calculate whether an event is a duplicate in the context of the whole scan,
-        This will return True if the same event (regardless of its parent module) has been emitted before.
-
-        TODO: Allow modules to use this for custom deduplication such as on a per-host or per-domain basis.
-        """
-        event_hash = hash(event)
-        is_dup = event_hash in self.outgoing_dup_tracker
-        if add:
-            self.outgoing_dup_tracker.add(event_hash)
-        return is_dup
-=======
             if not mod._intercept:
-                await mod.queue_event(event)
->>>>>>> d73198c7
+                await mod.queue_event(event)