import asyncio
import logging
from contextlib import suppress

from bbot.modules.base import InterceptModule

log = logging.getLogger("bbot.scanner.manager")


class ScanIngress(InterceptModule):
    """
    This is always the first intercept module in the chain, responsible for basic scope checks

    It has its own incoming queue, but will also pull events from modules' outgoing queues
    """

    watched_events = ["*"]
    # accept all events regardless of scope distance
    scope_distance_modifier = None
    _name = "_scan_ingress"

    @property
    def priority(self):
        # we are the highest priority
        return -99

    def __init__(self, *args, **kwargs):
        super().__init__(*args, **kwargs)
        self._module_priority_weights = None
        self._non_intercept_modules = None
        # track incoming duplicates module-by-module (for `suppress_dupes` attribute of modules)
        self.incoming_dup_tracker = set()

<<<<<<< HEAD
    async def init_events(self, events=None):
=======
    async def init_events(self, events):
>>>>>>> afe9a35a
        """
        Initializes events by seeding the scanner with target events and distributing them for further processing.

        Notes:
            - This method populates the event queue with initial target events.
            - It also marks the Scan object as finished with initialization by setting `_finished_init` to True.
        """
<<<<<<< HEAD
        if events is None:
            events = self.scan.target.events
        context = f"manager.init_events()"
        async with self.scan._acatch(context), self._task_counter.count(context):
            await self.distribute_event(self.scan.root_event)
            sorted_events = sorted(events, key=lambda e: len(e.data))
            for event in sorted_events:
=======
        async with self.scan._acatch(self.init_events), self._task_counter.count(self.init_events):
            sorted_events = sorted(events, key=lambda e: len(e.data))
            for event in [self.scan.root_event] + sorted_events:
>>>>>>> afe9a35a
                event._dummy = False
                event.web_spider_distance = 0
                event.scan = self.scan
                if event.source is None:
                    event.source = self.scan.root_event
                if event.module is None:
                    event.module = self.scan._make_dummy_module(name="TARGET", _type="TARGET")
                self.verbose(f"Target: {event}")
                await self.queue_event(event, {})
            await asyncio.sleep(0.1)
            self.scan._finished_init = True

    async def handle_event(self, event, kwargs):
        # don't accept dummy events
        if event._dummy:
            return False, "cannot emit dummy event"

        # don't accept events with self as source
        if (not event.type == "SCAN") and (event == event.get_source()):
            return False, "event's source is itself"

        # don't accept duplicates
        if (not event._graph_important) and self.is_incoming_duplicate(event, add=True):
            return False, "event was already emitted by its module"

        # update event's scope distance based on its parent
        event.scope_distance = event.source.scope_distance + 1

        # blacklist rejections
        event_blacklisted = self.scan.blacklisted(event)
        if event_blacklisted or "blacklisted" in event.tags:
            return False, f"Omitting blacklisted event: {event}"

        # Scope shepherding
        # here is where we make sure in-scope events are set to their proper scope distance
        event_whitelisted = self.scan.whitelisted(event)
        if event.host and event_whitelisted:
            log.debug(f"Making {event} in-scope because it matches the scan target")
            event.scope_distance = 0

        # nerf event's priority if it's not in scope
        event.module_priority += event.scope_distance

    async def forward_event(self, event, kwargs):
        # if a module qualifies for "quick-emit", we skip all the intermediate modules like dns and cloud
        # and forward it straight to the egress module
        if event.quick_emit:
            await self.scan.egress_module.queue_event(event, kwargs)
        else:
            await super().forward_event(event, kwargs)

    @property
    def non_intercept_modules(self):
        if self._non_intercept_modules is None:
            self._non_intercept_modules = [m for m in self.scan.modules.values() if not m._intercept]
        return self._non_intercept_modules

    @property
    def incoming_queues(self):
        return [self.incoming_event_queue] + [m.outgoing_event_queue for m in self.non_intercept_modules]

    @property
    def module_priority_weights(self):
        if not self._module_priority_weights:
            # we subtract from six because lower priorities == higher weights
            priorities = [5] + [6 - m.priority for m in self.non_intercept_modules]
            self._module_priority_weights = priorities
        return self._module_priority_weights

    async def get_incoming_event(self):
        for q in self.helpers.weighted_shuffle(self.incoming_queues, self.module_priority_weights):
            try:
                return q.get_nowait()
            except (asyncio.queues.QueueEmpty, AttributeError):
                continue
        raise asyncio.queues.QueueEmpty()

    def is_incoming_duplicate(self, event, add=False):
        """
        Calculate whether an event is a duplicate in the context of the module that emitted it
        This will return True if the event's parent module has raised the event before.
        """
        try:
            event_hash = event.module._outgoing_dedup_hash(event)
        except AttributeError:
            module_name = str(getattr(event, "module", ""))
            event_hash = hash((event, module_name))
        is_dup = event_hash in self.incoming_dup_tracker
        if add:
            self.incoming_dup_tracker.add(event_hash)
        suppress_dupes = getattr(event.module, "suppress_dupes", True)
        if suppress_dupes and is_dup:
            return True
        return False


class ScanEgress(InterceptModule):
    """
    This is always the last intercept module in the chain, responsible for executing and acting on the
    `abort_if` and `on_success_callback` functions.
    """

    watched_events = ["*"]
    # accept all events regardless of scope distance
    scope_distance_modifier = None
    _name = "_scan_egress"

    @property
    def priority(self):
        # we are the lowest priority
        return 99

    def __init__(self, *args, **kwargs):
        super().__init__(*args, **kwargs)
        # track outgoing duplicates (for `accept_dupes` attribute of modules)
        self.outgoing_dup_tracker = set()

    async def handle_event(self, event, kwargs):
        abort_if = kwargs.pop("abort_if", None)
        on_success_callback = kwargs.pop("on_success_callback", None)

        # make event internal if it's above our configured report distance
        event_in_report_distance = event.scope_distance <= self.scan.scope_report_distance
        event_will_be_output = event.always_emit or event_in_report_distance
        if not event_will_be_output:
            log.debug(
                f"Making {event} internal because its scope_distance ({event.scope_distance}) > scope_report_distance ({self.scan.scope_report_distance})"
            )
            event.internal = True

        # if we discovered something interesting from an internal event,
        # make sure we preserve its chain of parents
        source = event.source
        if source.internal and ((not event.internal) or event._graph_important):
            source_in_report_distance = source.scope_distance <= self.scan.scope_report_distance
            if source_in_report_distance:
                source.internal = False
            if not source._graph_important:
                source._graph_important = True
                log.debug(f"Re-queuing internal event {source} with parent {event}")
                await self.emit_event(source)

        abort_result = False
        if callable(abort_if):
            async with self.scan._acatch(context=abort_if):
                abort_result = await self.scan.helpers.execute_sync_or_async(abort_if, event)
            msg = f"{event.module}: not raising event {event} due to custom criteria in abort_if()"
            with suppress(ValueError, TypeError):
                abort_result, reason = abort_result
                msg += f": {reason}"
            if abort_result:
                return False, msg

        # run success callback before distributing event (so it can add tags, etc.)
        if callable(on_success_callback):
            async with self.scan._acatch(context=on_success_callback):
                await self.scan.helpers.execute_sync_or_async(on_success_callback, event)

    async def forward_event(self, event, kwargs):
        """
        Queue event with modules
        """
        is_outgoing_duplicate = self.is_outgoing_duplicate(event)
        if is_outgoing_duplicate:
            self.verbose(f"{event.module}: Duplicate event: {event}")
        # absorb event into the word cloud if it's in scope
        if not is_outgoing_duplicate and -1 < event.scope_distance < 1:
            self.scan.word_cloud.absorb_event(event)

        for mod in self.scan.modules.values():
            # don't distribute events to intercept modules
            if mod._intercept:
                continue
            acceptable_dup = (not is_outgoing_duplicate) or mod.accept_dupes
            graph_important = mod._is_graph_important(event)
            if acceptable_dup or graph_important:
                await mod.queue_event(event)

    def is_outgoing_duplicate(self, event, add=False):
        """
        Calculate whether an event is a duplicate in the context of the whole scan,
        This will return True if the same event (irregardless of its source module) has been emitted before.

        TODO: Allow modules to use this for custom deduplication such as on a per-host or per-domain basis.
        """
        event_hash = hash(event)
        is_dup = event_hash in self.outgoing_dup_tracker
        if add:
            self.outgoing_dup_tracker.add(event_hash)
        return is_dup<|MERGE_RESOLUTION|>--- conflicted
+++ resolved
@@ -31,11 +31,7 @@
         # track incoming duplicates module-by-module (for `suppress_dupes` attribute of modules)
         self.incoming_dup_tracker = set()
 
-<<<<<<< HEAD
     async def init_events(self, events=None):
-=======
-    async def init_events(self, events):
->>>>>>> afe9a35a
         """
         Initializes events by seeding the scanner with target events and distributing them for further processing.
 
@@ -43,19 +39,11 @@
             - This method populates the event queue with initial target events.
             - It also marks the Scan object as finished with initialization by setting `_finished_init` to True.
         """
-<<<<<<< HEAD
         if events is None:
             events = self.scan.target.events
-        context = f"manager.init_events()"
-        async with self.scan._acatch(context), self._task_counter.count(context):
-            await self.distribute_event(self.scan.root_event)
-            sorted_events = sorted(events, key=lambda e: len(e.data))
-            for event in sorted_events:
-=======
         async with self.scan._acatch(self.init_events), self._task_counter.count(self.init_events):
             sorted_events = sorted(events, key=lambda e: len(e.data))
             for event in [self.scan.root_event] + sorted_events:
->>>>>>> afe9a35a
                 event._dummy = False
                 event.web_spider_distance = 0
                 event.scan = self.scan
