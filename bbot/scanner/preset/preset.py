--- conflicted
+++ resolved
@@ -680,16 +680,12 @@
     @classmethod
     def from_yaml_file(cls, filename, _exclude=None, _log=False):
         """
-<<<<<<< HEAD
         Create a preset from a YAML file. If the full path is not specified, BBOT will look in all the usual places for it.
 
         The file extension is optional.
 
         Examples:
             >>> preset = Preset.from_yaml_file("/home/user/my_preset.yml")
-=======
-        Load a preset from a YAML file.
->>>>>>> 4e7fd05a
         """
         filename = Path(filename).resolve()
         try:
