--- conflicted
+++ resolved
@@ -236,18 +236,8 @@
         # target / whitelist / blacklist
         from bbot.scanner.target import BBOTTarget
 
-<<<<<<< HEAD
         self.strict_scope = strict_scope
         self.target = BBOTTarget(targets, whitelist=whitelist, blacklist=blacklist, strict_scope=self.strict_scope)
-=======
-        self.target = Target(*targets, strict_scope=self.strict_scope)
-        self.whitelist = None
-        if whitelist:
-            self.whitelist = Target(*whitelist, strict_scope=self.strict_scope)
-        if not blacklist:
-            blacklist = []
-        self.blacklist = Target(*blacklist)
->>>>>>> 548c6d1a
 
         # include other presets
         if include and not isinstance(include, (list, tuple, set)):
@@ -334,15 +324,7 @@
         self.explicit_output_modules.update(other.explicit_output_modules)
         self.flags.update(other.flags)
         # scope
-<<<<<<< HEAD
         self.target.target.add(other.target.target)
-        self.target.whitelist.add(other.target.whitelist)
-        self.target.blacklist.add(other.target.blacklist)
-        self.strict_scope = self.strict_scope or other.strict_scope
-        for t in (self.target.target, self.target.whitelist):
-            t.strict_scope = self.strict_scope
-=======
-        self.target.add(other.target)
         if other.whitelist:
             if self.whitelist is None:
                 self.whitelist = other.whitelist.copy()
@@ -350,10 +332,9 @@
                 self.whitelist.add(other.whitelist)
         self.blacklist.add(other.blacklist)
         self.strict_scope = self.strict_scope or other.strict_scope
-        for t in (self.target, self.whitelist):
+        for t in (self.target.target, self.whitelist):
             if t is not None:
                 t.strict_scope = self.strict_scope
->>>>>>> 548c6d1a
         # log verbosity
         if other.silent:
             self.silent = other.silent
@@ -598,28 +579,10 @@
         return self.target.blacklisted(host)
 
     def whitelisted(self, host):
-<<<<<<< HEAD
-        return self.target.whitelisted(host)
-=======
-        """
-        Check whether a hostname, url, IP, etc. is whitelisted.
-
-        Note that `host` can be a hostname, IP address, CIDR, email address, or any BBOT `Event` with the `host` attribute.
-
-        Args:
-            host (str or IPAddress or Event): The host to check against the whitelist
-
-        Examples:
-            Check if a URL's host is whitelisted:
-            >>> preset.whitelisted("http://www.evilcorp.com")
-            True
-        """
         whitelist = self.whitelist
         if whitelist is None:
-            whitelist = self.target
-        e = make_event(host, dummy=True)
-        return e in whitelist
->>>>>>> 548c6d1a
+            whitelist = self.target.target
+        return host in whitelist
 
     @classmethod
     def from_dict(cls, preset_dict, name=None, _exclude=None, _log=False):
