--- conflicted
+++ resolved
@@ -173,22 +173,13 @@
   - js
 # Don't output these types of events (they are still distributed to modules)
 omit_event_types:
-<<<<<<< HEAD
   - HTTP_RESPONSE
   - RAW_TEXT
   - URL_UNVERIFIED
   - DNS_NAME_UNRESOLVED
   - FILESYSTEM
+  - WEB_PARAMETER
   # - IP_ADDRESS
-=======
-    - HTTP_RESPONSE
-    - RAW_TEXT
-    - URL_UNVERIFIED
-    - DNS_NAME_UNRESOLVED
-    - FILESYSTEM
-    - WEB_PARAMETER
-    # - IP_ADDRESS
->>>>>>> 869bf41d
 
 # Custom interactsh server settings
 interactsh_server: null
