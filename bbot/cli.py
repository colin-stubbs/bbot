#!/usr/bin/env python3

import os
import re
import sys
import asyncio
import logging
import traceback
from omegaconf import OmegaConf
from contextlib import suppress

# from aioconsole import stream

# fix tee buffering
sys.stdout.reconfigure(line_buffering=True)

from bbot.core import CORE

CORE.logger.set_log_level("DEBUG")

from bbot.core import errors
from bbot import __version__
<<<<<<< HEAD
from bbot.core.helpers.misc import smart_decode
=======
from bbot.modules import module_loader
from bbot.core.configurator.args import parser
>>>>>>> ed141cef
from bbot.core.helpers.logger import log_to_stderr

log = logging.getLogger("bbot.cli")
<<<<<<< HEAD
=======


log_level = get_log_level()


from . import config

>>>>>>> ed141cef

err = False
scan_name = ""


async def _main():
    global err
    global scan_name

    from bbot.scanner import Scanner

    scan = Scanner("www.example.com", _cli_execution=True)
    async for event in scan.async_start():
        print(event)

    # log.hugesuccess(CORE.default_config)
    # log.hugeinfo(CORE.custom_config)
    # log.hugewarning(CORE.module_loader.configs())
    # log.hugesuccess(CORE.default_config)
    # print(CORE.module_loader)

    # 1) load core (environment variables, modules)
    # 2) instantiate god preset
    # 3)    pull in command line arguments (this adds targets, configs, presets, etc.)
    # 4)    pass preset to scan

    return

    try:

        if len(sys.argv) == 1:
            CORE.args.parser.print_help()
            sys.exit(1)

        # command-line options are in bbot/core/config/args.py
        CORE.args.validate()
        options = CORE.args.parsed

        # --version
        if options.version:
            log.stdout(__version__)
            sys.exit(0)
            return

        # --current-config
        if options.current_config:
            log.stdout(f"{OmegaConf.to_yaml(CORE.config)}")
            sys.exit(0)
            return

        if options.agent_mode:
            from bbot.agent import Agent

            agent = Agent(CORE.config)
            success = agent.setup()
            if success:
                await agent.start()

        else:
            from bbot.scanner import Scanner

            try:
                output_modules = set(options.output_modules)
                module_filtering = False
                if (options.list_modules or options.help_all) and not any([options.flags, options.modules]):
                    module_filtering = True
                    modules = set(CORE.module_loader.preloaded(type="scan"))
                else:
                    modules = set(options.modules)
                    # enable modules by flags
                    for m, c in CORE.module_loader.preloaded().items():
                        module_type = c.get("type", "scan")
                        if m not in modules:
                            flags = c.get("flags", [])
                            if "deadly" in flags:
                                continue
                            for f in options.flags:
                                if f in flags:
                                    log.verbose(f'Enabling {m} because it has flag "{f}"')
                                    if module_type == "output":
                                        output_modules.add(m)
                                    else:
                                        modules.add(m)

                default_output_modules = ["human", "json", "csv"]

                # Make a list of the modules which can be output to the console
                consoleable_output_modules = [
                    k for k, v in CORE.module_loader.preloaded(type="output").items() if "console" in v["config"]
                ]

                # if none of the output modules provided on the command line are consoleable, don't turn off the defaults. Instead, just add the one specified to the defaults.
                if not any(o in consoleable_output_modules for o in output_modules):
                    output_modules.update(default_output_modules)

                scanner = Scanner(
                    *options.targets,
                    modules=list(modules),
                    output_modules=list(output_modules),
                    output_dir=options.output_dir,
                    config=CORE.config,
                    name=options.name,
                    whitelist=options.whitelist,
                    blacklist=options.blacklist,
                    strict_scope=options.strict_scope,
                    force_start=options.force,
                )

                if options.install_all_deps:
                    all_modules = list(CORE.module_loader.preloaded())
                    scanner.helpers.depsinstaller.force_deps = True
                    succeeded, failed = await scanner.helpers.depsinstaller.install(*all_modules)
                    log.info("Finished installing module dependencies")
                    return False if failed else True

                scan_name = str(scanner.name)

                # enable modules by dependency
                # this is only a basic surface-level check
                # todo: recursive dependency graph with networkx or topological sort?
                all_modules = list(set(scanner._scan_modules + scanner._internal_modules + scanner._output_modules))
                while 1:
                    changed = False
                    dep_choices = CORE.module_loader.recommend_dependencies(all_modules)
                    if not dep_choices:
                        break
                    for event_type, deps in dep_choices.items():
                        if event_type in ("*", "all"):
                            continue
                        # skip resolving dependency if a target provides the missing type
                        if any(e.type == event_type for e in scanner.target.events):
                            continue
                        required_by = deps.get("required_by", [])
                        recommended = deps.get("recommended", [])
                        if not recommended:
                            log.hugewarning(
                                f"{len(required_by):,} modules ({','.join(required_by)}) rely on {event_type} but no modules produce it"
                            )
                        elif len(recommended) == 1:
                            log.verbose(
                                f"Enabling {next(iter(recommended))} because {len(required_by):,} modules ({','.join(required_by)}) rely on it for {event_type}"
                            )
                            all_modules = list(set(all_modules + list(recommended)))
                            scanner._scan_modules = list(set(scanner._scan_modules + list(recommended)))
                            changed = True
                        else:
                            log.hugewarning(
                                f"{len(required_by):,} modules ({','.join(required_by)}) rely on {event_type} but no enabled module produces it"
                            )
                            log.hugewarning(
                                f"Recommend enabling one or more of the following modules which produce {event_type}:"
                            )
                            for m in recommended:
                                log.warning(f" - {m}")
                    if not changed:
                        break

                # required flags
                modules = set(scanner._scan_modules)
                for m in scanner._scan_modules:
                    flags = CORE.module_loader._preloaded.get(m, {}).get("flags", [])
                    if not all(f in flags for f in options.require_flags):
                        log.verbose(
                            f"Removing {m} because it does not have the required flags: {'+'.join(options.require_flags)}"
                        )
                        with suppress(KeyError):
                            modules.remove(m)

                # excluded flags
                for m in scanner._scan_modules:
                    flags = CORE.module_loader._preloaded.get(m, {}).get("flags", [])
                    if any(f in flags for f in options.exclude_flags):
                        log.verbose(f"Removing {m} because of excluded flag: {','.join(options.exclude_flags)}")
                        with suppress(KeyError):
                            modules.remove(m)

                # excluded modules
                for m in options.exclude_modules:
                    if m in modules:
                        log.verbose(f"Removing {m} because it is excluded")
                        with suppress(KeyError):
                            modules.remove(m)
                scanner._scan_modules = list(modules)

                log_fn = log.info
                if options.list_modules or options.help_all:
                    log_fn = log.stdout

                help_modules = list(modules)
                if module_filtering:
                    help_modules = None

                if options.help_all:
                    log_fn(CORE.args.parser.format_help())

                if options.list_flags:
                    log.stdout("")
                    log.stdout("### FLAGS ###")
                    log.stdout("")
                    for row in CORE.module_loader.flags_table(flags=options.flags).splitlines():
                        log.stdout(row)
                    return

                log_fn("")
                log_fn("### MODULES ###")
                log_fn("")
                for row in CORE.module_loader.modules_table(modules=help_modules).splitlines():
                    log_fn(row)

                if options.help_all:
                    log_fn("")
                    log_fn("### MODULE OPTIONS ###")
                    log_fn("")
                    for row in CORE.module_loader.modules_options_table(modules=help_modules).splitlines():
                        log_fn(row)

                if options.list_modules or options.list_flags or options.help_all:
                    return

                module_list = CORE.module_loader.filter_modules(modules=modules)
                deadly_modules = []
                active_modules = []
                active_aggressive_modules = []
                slow_modules = []
                for m in module_list:
                    if m[0] in scanner._scan_modules:
                        if "deadly" in m[-1]["flags"]:
                            deadly_modules.append(m[0])
                        if "active" in m[-1]["flags"]:
                            active_modules.append(m[0])
                            if "aggressive" in m[-1]["flags"]:
                                active_aggressive_modules.append(m[0])
                        if "slow" in m[-1]["flags"]:
                            slow_modules.append(m[0])
                if scanner._scan_modules:
                    if deadly_modules and not options.allow_deadly:
                        log.hugewarning(f"You enabled the following deadly modules: {','.join(deadly_modules)}")
                        log.hugewarning(f"Deadly modules are highly intrusive")
                        log.hugewarning(f"Please specify --allow-deadly to continue")
                        return False
                    if active_modules:
                        if active_modules:
                            if active_aggressive_modules:
                                log.hugewarning(
                                    "This is an (aggressive) active scan! Intrusive connections will be made to target"
                                )
                            else:
                                log.hugewarning(
                                    "This is a (safe) active scan. Non-intrusive connections will be made to target"
                                )
                    else:
                        log.hugeinfo("This is a passive scan. No connections will be made to target")
                    if slow_modules:
                        log.warning(
                            f"You have enabled the following slow modules: {','.join(slow_modules)}. Scan may take a while"
                        )

                scanner.helpers.word_cloud.load()

                await scanner._prep()

                if not options.dry_run:
                    log.trace(f"Command: {' '.join(sys.argv)}")

                    # if we're on the terminal, enable keyboard interaction
                    if sys.stdin.isatty():
                        if not options.agent_mode and not options.yes:
                            log.hugesuccess(f"Scan ready. Press enter to execute {scanner.name}")
                            input()

                        def handle_keyboard_input(keyboard_input):
                            """Enable toggling log level, killing individual bbot modules during scan"""
                            kill_regex = re.compile(r"kill (?P<module>[a-z0-9_]+)")
                            if keyboard_input:
                                log.verbose(f'Got keyboard input: "{keyboard_input}"')
                                kill_match = kill_regex.match(keyboard_input)
                                if kill_match:
                                    module = kill_match.group("module")
                                    if module in scanner.modules:
                                        log.hugewarning(f'Killing module: "{module}"')
                                        scanner.manager.kill_module(module, message="killed by user")
                                    else:
                                        log.warning(f'Invalid module: "{module}"')
                            else:
                                CORE.logger.toggle_log_level(logger=log)
                                scanner.manager.modules_status(_log=True)

                        def stdin_reader(queue):
                            """Reads from stdin and puts lines into a queue."""
                            for line in sys.stdin:
                                queue.put_nowait(line)

                        from threading import Thread

                        input_queue = asyncio.Queue()

                        # Start the stdin reader thread
                        reader_thread = Thread(target=stdin_reader, args=(input_queue,), daemon=True)
                        reader_thread.start()

                        async def akeyboard_listen():
                            while True:
                                line = (await input_queue.get()).strip()
                                handle_keyboard_input(line)

                        asyncio.create_task(akeyboard_listen())

                    await scanner.async_start_without_generator()

            except errors.ScanError as e:
                log_to_stderr(str(e), level="ERROR")
            except Exception:
                raise

    except errors.BBOTError as e:
        log_to_stderr(f"{e} (--debug for details)", level="ERROR")
        if CORE.logger.log_level <= logging.DEBUG:
            log_to_stderr(traceback.format_exc(), level="DEBUG")
        err = True

    except Exception:
        log_to_stderr(f"Encountered unknown error: {traceback.format_exc()}", level="ERROR")
        err = True

    finally:
        # save word cloud
        with suppress(BaseException):
            save_success, filename = scanner.helpers.word_cloud.save()
            if save_success:
                log_to_stderr(f"Saved word cloud ({len(scanner.helpers.word_cloud):,} words) to {filename}")
        # remove output directory if empty
        with suppress(BaseException):
            scanner.home.rmdir()
        if err:
            os._exit(1)


def main():
    global scan_name
    try:
        asyncio.run(_main())
    except asyncio.CancelledError:
        if CORE.logger.log_level <= logging.DEBUG:
            log_to_stderr(traceback.format_exc(), level="DEBUG")
    except KeyboardInterrupt:
        msg = "Interrupted"
        if scan_name:
            msg = f"You killed {scan_name}"
        log_to_stderr(msg, level="WARNING")
        if CORE.logger.log_level <= logging.DEBUG:
            log_to_stderr(traceback.format_exc(), level="DEBUG")
        exit(1)


if __name__ == "__main__":
    main()<|MERGE_RESOLUTION|>--- conflicted
+++ resolved
@@ -20,25 +20,16 @@
 
 from bbot.core import errors
 from bbot import __version__
-<<<<<<< HEAD
-from bbot.core.helpers.misc import smart_decode
-=======
 from bbot.modules import module_loader
 from bbot.core.configurator.args import parser
->>>>>>> ed141cef
+from bbot.core.helpers.misc import smart_decode
 from bbot.core.helpers.logger import log_to_stderr
 
 log = logging.getLogger("bbot.cli")
-<<<<<<< HEAD
-=======
-
-
 log_level = get_log_level()
 
 
 from . import config
-
->>>>>>> ed141cef
 
 err = False
 scan_name = ""
