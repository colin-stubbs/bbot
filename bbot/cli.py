#!/usr/bin/env python3

import os
import sys
import logging
from omegaconf import OmegaConf
from contextlib import suppress

# fix tee buffering
sys.stdout.reconfigure(line_buffering=True)

# logging
from bbot.core.logger import init_logging, get_log_level

logging_queue, logging_handlers = init_logging()

import bbot.core.errors
from bbot import __version__
from bbot.modules import module_loader
from bbot.core.configurator.args import parser
from bbot.core.helpers.logger import log_to_stderr

log = logging.getLogger("bbot.cli")
sys.stdout.reconfigure(line_buffering=True)


log_level = get_log_level()


from . import config


def main():

    err = False
    scan_name = ""

    try:

        if len(sys.argv) == 1:
            parser.print_help()
            sys.exit(1)

        # note: command line arguments are in bbot/core/configurator/args.py
        try:
            options = parser.parse_args()
        except bbot.core.errors.ArgumentError as e:
            log.warning(e)
            sys.exit(1)
            # this is intentional since sys.exit() is monkeypatched in the tests
            return

        # --version
        if options.version:
            log.stdout(__version__)
            sys.exit(0)
            return

        # --current-config
        if options.current_config:
            log.stdout(f"{OmegaConf.to_yaml(config)}")
            sys.exit(0)
            return

        log.verbose(f'Command: {" ".join(sys.argv)}')

        if options.agent_mode:
            from bbot.agent import Agent

            agent = Agent(config)
            success = agent.setup()
            if success:
                agent.start()

        else:
            from bbot.scanner import Scanner

            try:
<<<<<<< HEAD
                if (options.install_all_deps or options.list_modules) and not any([options.flags, options.modules]):
=======
                module_filtering = False
                if (options.list_modules or options.help_all) and not any([options.flags, options.modules]):
                    module_filtering = True
>>>>>>> 2837538d
                    modules = set(module_loader.preloaded(type="scan"))
                else:
                    modules = set(options.modules)
                    # enable modules by flags
                    for m, c in module_loader.preloaded().items():
                        if m not in modules:
                            flags = c.get("flags", [])
                            if "deadly" in flags:
                                continue
                            for f in options.flags:
                                if f in flags:
                                    log.verbose(f'Enabling {m} because it has flag "{f}"')
                                    modules.add(m)

                if not options.output_modules:
                    options.output_modules = ["human"]

                scanner = Scanner(
                    *options.targets,
                    modules=list(modules),
                    output_modules=options.output_modules,
                    config=config,
                    name=options.name,
                    whitelist=options.whitelist,
                    blacklist=options.blacklist,
                    strict_scope=options.strict_scope,
                    force_start=options.force,
                )

                if options.install_all_deps:
                    all_modules = list(module_loader.preloaded())
                    scanner.helpers.depsinstaller.force_deps = True
                    scanner.helpers.depsinstaller.install(*all_modules)
                    log.info("Running module setups")
                    scanner.prep()
                    scanner.cleanup()
                    log.info("Finished installing module dependencies")
                    return

                scan_name = str(scanner.name)

                # enable modules by dependency
                # this is only a basic surface-level check
                # todo: recursive dependency graph with networkx or topological sort?
                all_modules = list(set(scanner._scan_modules + scanner._internal_modules + scanner._output_modules))
                while 1:
                    changed = False
                    dep_choices = module_loader.recommend_dependencies(all_modules)
                    if not dep_choices:
                        break
                    for event_type, deps in dep_choices.items():
                        if event_type in ("*", "all"):
                            continue
                        # skip resolving dependency if a target provides the missing type
                        if any(e.type == event_type for e in scanner.target.events):
                            continue
                        required_by = deps.get("required_by", [])
                        recommended = deps.get("recommended", [])
                        if not recommended:
                            log.hugewarning(
                                f"{len(required_by):,} modules ({','.join(required_by)}) rely on {event_type} but no modules produce it"
                            )
                        elif len(recommended) == 1:
                            log.verbose(
                                f"Enabling {next(iter(recommended))} because {len(required_by):,} modules ({','.join(required_by)}) rely on it for {event_type}"
                            )
                            all_modules = list(set(all_modules + list(recommended)))
                            scanner._scan_modules = list(set(scanner._scan_modules + list(recommended)))
                            changed = True
                        else:
                            log.hugewarning(
                                f"{len(required_by):,} modules ({','.join(required_by)}) rely on {event_type} but no enabled module produces it"
                            )
                            log.warning(
                                f"Recommend enabling one or more of the following modules which produce {event_type}:"
                            )
                            for m in recommended:
                                log.warning(f" - {m}")
                    if not changed:
                        break

                # required flags
                modules = set(scanner._scan_modules)
                for m in scanner._scan_modules:
                    flags = module_loader._preloaded.get(m, {}).get("flags", [])
                    if not all(f in flags for f in options.require_flags):
                        log.verbose(
                            f"Removing {m} because it does not have the required flags: {'+'.join(options.require_flags)}"
                        )
                        modules.remove(m)

                # excluded flags
                for m in scanner._scan_modules:
                    flags = module_loader._preloaded.get(m, {}).get("flags", [])
                    if any(f in flags for f in options.exclude_flags):
                        log.verbose(f"Removing {m} because of excluded flag: {','.join(options.exclude_flags)}")
                        modules.remove(m)

                # excluded modules
                for m in options.exclude_modules:
                    if m in modules:
                        log.verbose(f"Removing {m} because it is excluded")
                        modules.remove(m)
                scanner._scan_modules = list(modules)

                log_fn = log.info
                if options.list_modules or options.help_all:
                    log_fn = log.stdout

                help_modules = list(modules)
                if module_filtering:
                    help_modules = None

                log_fn("\n### MODULES ###\n")
                for row in module_loader.modules_table(modules=help_modules).splitlines():
                    log_fn(row)

                if options.help_all:
                    parser.print_help()
                    log_fn("\n### MODULE OPTIONS ###\n")
                    for row in module_loader.modules_options_table(modules=help_modules).splitlines():
                        log_fn(row)

                if options.list_modules or options.help_all:
                    return

                module_list = module_loader.filter_modules(modules=modules)
                deadly_modules = [
                    m[0] for m in module_list if "deadly" in m[-1]["flags"] and m[0] in scanner._scan_modules
                ]
                if scanner._scan_modules and deadly_modules:
                    if not options.allow_deadly:
                        log.hugewarning(f"You enabled the following deadly modules: {','.join(deadly_modules)}")
                        log.hugewarning(f"Deadly modules are highly intrusive")
                        log.hugewarning(f"Please specify --allow-deadly to continue")
                        return

                scanner.helpers.word_cloud.load(options.load_wordcloud)

                scanner.prep()

                if not options.dry_run:
                    if not options.agent_mode and not options.yes:
                        log.hugesuccess(f"Scan ready. Press enter to execute {scanner.name}")
                        input()

                    scanner.start_without_generator()

            except bbot.core.errors.ScanError as e:
                log_to_stderr(str(e), level="ERROR")
            except Exception:
                raise
            finally:
                with suppress(NameError):
                    scanner.cleanup()

    except bbot.core.errors.BBOTError as e:
        import traceback

        log_to_stderr(e, level="ERROR")
        log_to_stderr(traceback.format_exc(), level="ERROR")
        err = True

    except Exception:
        import traceback

        log_to_stderr(f"Encountered unknown error: {traceback.format_exc()}", level="ERROR")
        err = True

    except KeyboardInterrupt:
        msg = "Interrupted"
        if scan_name:
            msg = f"You killed {scan_name}"
        log_to_stderr(msg, level="ERROR")
        err = True

    finally:
        # save word cloud
        with suppress(Exception):
            save_success, filename = scanner.helpers.word_cloud.save(options.save_wordcloud)
            if save_success:
                log_to_stderr(f"Saved word cloud ({len(scanner.helpers.word_cloud):,} words) to {filename}")
        # remove output directory if empty
        with suppress(Exception):
            scanner.home.rmdir()
        if err:
            os._exit(1)

        # debug troublesome modules
        """
        from time import sleep
        while 1:
            scanner.manager.modules_status(_log=True)
            sleep(1)
        """


if __name__ == "__main__":
    main()<|MERGE_RESOLUTION|>--- conflicted
+++ resolved
@@ -76,13 +76,9 @@
             from bbot.scanner import Scanner
 
             try:
-<<<<<<< HEAD
-                if (options.install_all_deps or options.list_modules) and not any([options.flags, options.modules]):
-=======
                 module_filtering = False
-                if (options.list_modules or options.help_all) and not any([options.flags, options.modules]):
+                if (options.list_modules or options.install_all_deps or options.help_all) and not any([options.flags, options.modules]):
                     module_filtering = True
->>>>>>> 2837538d
                     modules = set(module_loader.preloaded(type="scan"))
                 else:
                     modules = set(options.modules)
