--- conflicted
+++ resolved
@@ -1308,13 +1308,8 @@
 
     Examples:
         If inside a module, e.g. from within its `handle_event()`:
-<<<<<<< HEAD
         >>> self.make_event("1.2.3.4", parent=event)
-        IP_ADDRESS("1.2.3.4", module=nmap, tags={'ipv4', 'distance-1'})
-=======
-        >>> self.make_event("1.2.3.4", source=event)
         IP_ADDRESS("1.2.3.4", module=portscan, tags={'ipv4', 'distance-1'})
->>>>>>> 1691332b
 
         If you're outside a module but you have a scan object:
         >>> scan.make_event("1.2.3.4", parent=scan.root_event)
