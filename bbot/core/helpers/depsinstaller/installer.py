--- conflicted
+++ resolved
@@ -44,11 +44,7 @@
         self.setup_status = self.read_setup_status()
 
         self.deps_behavior = self.parent_helper.config.get("deps_behavior", "abort_on_failure").lower()
-<<<<<<< HEAD
-        self.ansible_debug = True
-=======
         self.ansible_debug = self.core.logger.log_level <= logging.DEBUG
->>>>>>> 4e7fd05a
         self.venv = ""
         if sys.prefix != sys.base_prefix:
             self.venv = sys.prefix
