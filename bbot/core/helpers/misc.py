import os
import sys
import json
import random
import string
import asyncio
import logging
import ipaddress
import regex as re
import subprocess as sp
from pathlib import Path
from contextlib import suppress
from unidecode import unidecode  # noqa F401
from asyncio import create_task, gather, sleep, wait_for  # noqa
from urllib.parse import urlparse, quote, unquote, urlunparse, urljoin  # noqa F401

from .url import *  # noqa F401
from ... import errors
from . import regexes as bbot_regexes
from .names_generator import random_name, names, adjectives  # noqa F401

log = logging.getLogger("bbot.core.helpers.misc")


def is_domain(d):
    """
    Check if the given input represents a domain without subdomains.

    This function takes an input string `d` and returns True if it represents a domain without any subdomains.
    Otherwise, it returns False.

    Args:
        d (str): The input string containing the domain.

    Returns:
        bool: True if the input is a domain without subdomains, False otherwise.

    Examples:
        >>> is_domain("evilcorp.co.uk")
        True

        >>> is_domain("www.evilcorp.co.uk")
        False

    Notes:
        - Port, if present in input, is ignored.
    """
    d, _ = split_host_port(d)
    if is_ip(d):
        return False
    extracted = tldextract(d)
    if extracted.registered_domain:
        if not extracted.subdomain:
            return True
    else:
        return d.count(".") == 1
    return False


def is_subdomain(d):
    """
    Check if the given input represents a subdomain.

    This function takes an input string `d` and returns True if it represents a subdomain.
    Otherwise, it returns False.

    Args:
        d (str): The input string containing the domain or subdomain.

    Returns:
        bool: True if the input is a subdomain, False otherwise.

    Examples:
        >>> is_subdomain("www.evilcorp.co.uk")
        True

        >>> is_subdomain("evilcorp.co.uk")
        False

    Notes:
        - Port, if present in input, is ignored.
    """
    d, _ = split_host_port(d)
    if is_ip(d):
        return False
    extracted = tldextract(d)
    if extracted.registered_domain:
        if extracted.subdomain:
            return True
    else:
        return d.count(".") > 1
    return False


def is_ptr(d):
    """
    Check if the given input represents a PTR record domain.

    This function takes an input string `d` and returns True if it matches the PTR record format.
    Otherwise, it returns False.

    Args:
        d (str): The input string potentially representing a PTR record domain.

    Returns:
        bool: True if the input matches PTR record format, False otherwise.

    Examples:
        >>> is_ptr("wsc-11-22-33-44.evilcorp.com")
        True

        >>> is_ptr("www2.evilcorp.com")
        False
    """
    return bool(bbot_regexes.ptr_regex.search(str(d)))


def is_url(u):
    """
    Check if the given input represents a valid URL.

    This function takes an input string `u` and returns True if it matches any of the predefined URL formats.
    Otherwise, it returns False.

    Args:
        u (str): The input string potentially representing a URL.

    Returns:
        bool: True if the input matches a valid URL format, False otherwise.

    Examples:
        >>> is_url("https://evilcorp.com")
        True

        >>> is_url("not-a-url")
        False
    """
    u = str(u)
    for r in bbot_regexes.event_type_regexes["URL"]:
        if r.match(u):
            return True
    return False


uri_regex = re.compile(r"^([a-z0-9]{2,20})://", re.I)


def is_uri(u, return_scheme=False):
    """
    Check if the given input represents a URI and optionally return its scheme.

    This function takes an input string `u` and returns True if it matches a URI format.
    When `return_scheme` is True, it returns the URI scheme instead of a boolean.

    Args:
        u (str): The input string potentially representing a URI.
        return_scheme (bool, optional): Whether to return the URI scheme. Defaults to False.

    Returns:
        Union[bool, str]: True if the input matches a URI format; the URI scheme if `return_scheme` is True.

    Examples:
        >>> is_uri("http://evilcorp.com")
        True

        >>> is_uri("ftp://evilcorp.com")
        True

        >>> is_uri("evilcorp.com")
        False

        >>> is_uri("ftp://evilcorp.com", return_scheme=True)
        "ftp"
    """
    match = uri_regex.match(u)
    if return_scheme:
        if match:
            return match.groups()[0].lower()
        return ""
    return bool(match)


def split_host_port(d):
    """
    Parse a string containing a host and port into a tuple.

    This function takes an input string `d` and returns a tuple containing the host and port.
    The host is converted to its appropriate IP address type if possible. The port is inferred
    based on the scheme if not provided.

    Args:
        d (str): The input string containing the host and possibly the port.

    Returns:
        Tuple[Union[IPv4Address, IPv6Address, str], Optional[int]]: Tuple containing the host and port.

    Examples:
        >>> split_host_port("evilcorp.com:443")
        ("evilcorp.com", 443)

        >>> split_host_port("192.168.1.1:443")
        (IPv4Address('192.168.1.1'), 443)

        >>> split_host_port("[dead::beef]:443")
        (IPv6Address('dead::beef'), 443)

    Notes:
        - If port is not provided, it is inferred based on the scheme:
            - For "https" and "wss", port 443 is used.
            - For "http" and "ws", port 80 is used.
    """
    d = str(d)
    host = None
    port = None
    scheme = None
    if is_ip(d):
        return make_ip_type(d), port

    match = bbot_regexes.split_host_port_regex.match(d)
    if match is None:
        raise ValueError(f'split_port() failed to parse "{d}"')
    scheme = match.group("scheme")
    netloc = match.group("netloc")
    if netloc is None:
        raise ValueError(f'split_port() failed to parse "{d}"')

    match = bbot_regexes.extract_open_port_regex.match(netloc)
    if match is None:
        raise ValueError(f'split_port() failed to parse netloc "{netloc}"')

    host = match.group(2)
    if host is None:
        host = match.group(1)
    if host is None:
        raise ValueError(f'split_port() failed to locate host in netloc "{netloc}"')

    port = match.group(3)
    if port is None and scheme is not None:
        scheme = scheme.lower()
        if scheme in ("https", "wss"):
            port = 443
        elif scheme in ("http", "ws"):
            port = 80
    elif port is not None:
        with suppress(ValueError):
            port = int(port)

    return make_ip_type(host), port


def parent_domain(d):
    """
    Retrieve the parent domain of a given subdomain string.

    This function takes an input string `d` representing a subdomain and returns its parent domain.
    If the input does not represent a subdomain, it returns the input as is.

    Args:
        d (str): The input string representing a subdomain or domain.

    Returns:
        str: The parent domain of the subdomain, or the original input if it is not a subdomain.

    Examples:
        >>> parent_domain("www.internal.evilcorp.co.uk")
        "internal.evilcorp.co.uk"

        >>> parent_domain("www.internal.evilcorp.co.uk:8080")
        "internal.evilcorp.co.uk:8080"

        >>> parent_domain("www.evilcorp.co.uk")
        "evilcorp.co.uk"

        >>> parent_domain("evilcorp.co.uk")
        "evilcorp.co.uk"

    Notes:
        - Port, if present in input, is preserved in the output.
    """
    host, port = split_host_port(d)
    if is_subdomain(d):
        return make_netloc(".".join(str(host).split(".")[1:]), port)
    return d


def domain_parents(d, include_self=False):
    """
    Generate a list of parent domains for a given domain string.

    This function takes an input string `d` and generates a list of parent domains in decreasing order of specificity.
    If `include_self` is set to True, the list will also include the input domain if it is not a top-level domain.

    Args:
        d (str): The input string representing a domain or subdomain.
        include_self (bool, optional): Whether to include the input domain itself. Defaults to False.

    Yields:
        str: Parent domains of the input string in decreasing order of specificity.

    Examples:
        >>> list(domain_parents("test.www.evilcorp.co.uk"))
        ["www.evilcorp.co.uk", "evilcorp.co.uk"]

    Notes:
        - Port, if present in input, is preserved in the output.
    """

    parent = str(d)
    if include_self and not is_domain(parent):
        yield parent
    while 1:
        parent = parent_domain(parent)
        if is_subdomain(parent):
            yield parent
            continue
        elif is_domain(parent):
            yield parent
        break


def subdomain_depth(d):
    """
    Calculate the depth of subdomains within a given domain name.

    Args:
        d (str): The domain name to analyze.

    Returns:
        int: The depth of the subdomain. For example, a hostname "5.4.3.2.1.evilcorp.com"
        has a subdomain depth of 5.
    """
    subdomain, domain = split_domain(d)
    if not subdomain:
        return 0
    return subdomain.count(".") + 1


def parent_url(u):
    """
    Retrieve the parent URL of a given URL.

    This function takes an input string `u` representing a URL and returns its parent URL.
    If the input URL does not have a parent (i.e., it's already the top-level), it returns None.

    Args:
        u (str): The input string representing a URL.

    Returns:
        Union[str, None]: The parent URL of the input URL, or None if it has no parent.

    Examples:
        >>> parent_url("https://evilcorp.com/sub/path/")
        "https://evilcorp.com/sub/"

        >>> parent_url("https://evilcorp.com/")
        None

    Notes:
        - Only the path component of the URL is modified.
        - All other components like scheme, netloc, query, and fragment are preserved.
    """
    parsed = urlparse(u)
    path = Path(parsed.path)
    if path.parent == path:
        return None
    else:
        return urlunparse(parsed._replace(path=str(path.parent)))


def url_parents(u):
    """
    Generate a list of parent URLs for a given URL string.

    This function takes an input string `u` representing a URL and generates a list of its parent URLs in decreasing order of specificity.

    Args:
        u (str): The input string representing a URL.

    Returns:
        List[str]: A list of parent URLs of the input URL in decreasing order of specificity.

    Examples:
        >>> url_parents("http://www.evilcorp.co.uk/admin/tools/cmd.php")
        ["http://www.evilcorp.co.uk/admin/tools/", "http://www.evilcorp.co.uk/admin/", "http://www.evilcorp.co.uk/"]

    Notes:
        - The list is generated by continuously calling `parent_url` until it returns None.
        - All components of the URL except for the path are preserved.
    """
    parent_list = []
    while 1:
        parent = parent_url(u)
        if parent == None:
            return parent_list
        elif parent not in parent_list:
            parent_list.append(parent)
            u = parent


def best_http_status(code1, code2):
    """
    Determine the better HTTP status code between two given codes.

    The 'better' status code is considered based on typical usage and priority in HTTP communication.
    Lower codes are generally better than higher codes. Within the same class (e.g., 2xx), a lower code is better.
    Between different classes, the order of preference is 2xx > 3xx > 1xx > 4xx > 5xx.

    Args:
        code1 (int): The first HTTP status code.
        code2 (int): The second HTTP status code.

    Returns:
        int: The better HTTP status code between the two provided codes.

    Examples:
        >>> better_http_status(200, 404)
        200
        >>> better_http_status(500, 400)
        400
        >>> better_http_status(301, 302)
        301
    """

    # Classify the codes into their respective categories (1xx, 2xx, 3xx, 4xx, 5xx)
    def classify_code(code):
        return int(code) // 100

    class1 = classify_code(code1)
    class2 = classify_code(code2)

    # Priority order for classes
    priority_order = {2: 1, 3: 2, 1: 3, 4: 4, 5: 5}

    # Compare based on class priority
    p1 = priority_order.get(class1, 10)
    p2 = priority_order.get(class2, 10)
    if p1 != p2:
        return code1 if p1 < p2 else code2

    # If in the same class, the lower code is better
    return min(code1, code2)


def tldextract(data):
    """
    Extracts the subdomain, domain, and suffix from a URL string.

    Args:
        data (str): The URL string to be processed.

    Returns:
        ExtractResult: A named tuple containing the subdomain, domain, and suffix.

    Examples:
        >>> tldextract("www.evilcorp.co.uk")
        ExtractResult(subdomain='www', domain='evilcorp', suffix='co.uk')

    Notes:
        - Utilizes `smart_decode` to preprocess the data.
        - Makes use of the `tldextract` library for extraction.
    """
    import tldextract as _tldextract

    return _tldextract.extract(smart_decode(data))


def split_domain(hostname):
    """
    Splits the hostname into its subdomain and registered domain components.

    Args:
        hostname (str): The full hostname to be split.

    Returns:
        tuple: A tuple containing the subdomain and registered domain.

    Examples:
        >>> split_domain("www.internal.evilcorp.co.uk")
        ("www.internal", "evilcorp.co.uk")

    Notes:
        - Utilizes the `tldextract` function to first break down the hostname.
    """
    if is_ip(hostname):
        return ("", hostname)
    parsed = tldextract(hostname)
    subdomain = parsed.subdomain
    domain = parsed.registered_domain
    if not domain:
        split = hostname.split(".")
        subdomain = ".".join(split[:-2])
        domain = ".".join(split[-2:])
    return (subdomain, domain)


def domain_stem(domain):
    """
    Returns an abbreviated representation of the hostname by removing the TLD (Top-Level Domain).

    Args:
        domain (str): The full domain name to be abbreviated.

    Returns:
        str: An abbreviated domain string without the TLD.

    Examples:
        >>> domain_stem("www.evilcorp.com")
        "www.evilcorp"

    Notes:
        - Utilizes the `tldextract` function for domain parsing.
    """
    parsed = tldextract(str(domain))
    return f".".join(parsed.subdomain.split(".") + parsed.domain.split(".")).strip(".")


def ip_network_parents(i, include_self=False):
    """
    Generates all parent IP networks for a given IP address or network, optionally including the network itself.

    Args:
        i (str or ipaddress.IPv4Network/ipaddress.IPv6Network): The IP address or network to find parents for.
        include_self (bool, optional): Whether to include the network itself in the result. Default is False.

    Yields:
        ipaddress.IPv4Network or ipaddress.IPv6Network: Parent IP networks in descending order of prefix length.

    Examples:
        >>> list(ip_network_parents("192.168.1.1"))
        [ipaddress.IPv4Network('192.168.1.0/31'), ipaddress.IPv4Network('192.168.1.0/30'), ... , ipaddress.IPv4Network('0.0.0.0/0')]

    Notes:
        - Utilizes Python's built-in `ipaddress` module for network operations.
    """
    net = ipaddress.ip_network(i, strict=False)
    for i in range(net.prefixlen - (0 if include_self else 1), -1, -1):
        yield ipaddress.ip_network(f"{net.network_address}/{i}", strict=False)


def is_port(p):
    """
    Checks if the given string represents a valid port number.

    Args:
        p (str or int): The port number to check.

    Returns:
        bool: True if the port number is valid, False otherwise.

    Examples:
        >>> is_port('80')
        True
        >>> is_port('70000')
        False
    """

    p = str(p)
    return p and p.isdigit() and 0 <= int(p) <= 65535


def is_dns_name(d, include_local=True):
    """
    Determines if the given string is a valid DNS name.

    Args:
        d (str): The string to be checked.
        include_local (bool): Consider local hostnames to be valid (hostnames without periods)

    Returns:
        bool: True if the string is a valid DNS name, False otherwise.

    Examples:
        >>> is_dns_name('www.example.com')
        True
        >>> is_dns_name('localhost')
        True
        >>> is_dns_name('localhost', include_local=False)
        False
        >>> is_dns_name('192.168.1.1')
        False
    """
    if is_ip(d):
        return False
    d = smart_decode(d)
    if include_local:
        if bbot_regexes.hostname_regex.match(d):
            return True
    if bbot_regexes.dns_name_regex.match(d):
        return True
    return False


def is_ip(d, version=None):
    """
    Checks if the given string or object represents a valid IP address.

    Args:
        d (str or ipaddress.IPvXAddress): The IP address to check.
        version (int, optional): The IP version to validate (4 or 6). Default is None.

    Returns:
        bool: True if the string or object is a valid IP address, False otherwise.

    Examples:
        >>> is_ip('192.168.1.1')
        True
        >>> is_ip('bad::c0de', version=6)
        True
        >>> is_ip('bad::c0de', version=4)
        False
        >>> is_ip('evilcorp.com')
        False
    """
    try:
        ip = ipaddress.ip_address(d)
        if version is None or ip.version == version:
            return True
    except Exception:
        pass
    return False


def is_ip_type(i):
    """
    Checks if the given object is an instance of an IPv4 or IPv6 type from the ipaddress module.

    Args:
        i (ipaddress._BaseV4 or ipaddress._BaseV6): The IP object to check.

    Returns:
        bool: True if the object is an instance of ipaddress._BaseV4 or ipaddress._BaseV6, False otherwise.

    Examples:
        >>> is_ip_type(ipaddress.IPv6Address('dead::beef'))
        True
        >>> is_ip_type(ipaddress.IPv4Network('192.168.1.0/24'))
        True
        >>> is_ip_type("192.168.1.0/24")
        False
    """
    return ipaddress._IPAddressBase in i.__class__.__mro__


def make_ip_type(s):
    """
    Convert a string to its corresponding IP address or network type.

    This function attempts to convert the input string `s` into either an IPv4 or IPv6 address object,
    or an IPv4 or IPv6 network object. If none of these conversions are possible, the original string is returned.

    Args:
        s (str): The input string to be converted.

    Returns:
        Union[IPv4Address, IPv6Address, IPv4Network, IPv6Network, str]: The converted object or original string.

    Examples:
        >>> make_ip_type("dead::beef")
        IPv6Address('dead::beef')

        >>> make_ip_type("192.168.1.0/24")
        IPv4Network('192.168.1.0/24')

        >>> make_ip_type("evilcorp.com")
        'evilcorp.com'
    """
    if not s:
        raise ValueError(f'Invalid hostname: "{s}"')
    # IP address
    with suppress(Exception):
        return ipaddress.ip_address(s)
    # IP network
    with suppress(Exception):
        return ipaddress.ip_network(s, strict=False)
    return s


def sha1(data):
    """
    Computes the SHA-1 hash of the given data.

    Args:
        data (str or dict): The data to hash. If a dictionary, it is first converted to a JSON string with sorted keys.

    Returns:
        hashlib.Hash: SHA-1 hash object of the input data.

    Examples:
        >>> sha1("asdf").hexdigest()
        '3da541559918a808c2402bba5012f6c60b27661c'
    """
    from hashlib import sha1 as hashlib_sha1

    if isinstance(data, dict):
        data = json.dumps(data, sort_keys=True)
    return hashlib_sha1(smart_encode(data))


def smart_decode(data):
    """
    Decodes the input data to a UTF-8 string, silently ignoring errors.

    Args:
        data (str or bytes): The data to decode.

    Returns:
        str: The decoded string.

    Examples:
        >>> smart_decode(b"asdf")
        "asdf"
        >>> smart_decode("asdf")
        "asdf"
    """
    if isinstance(data, bytes):
        return data.decode("utf-8", errors="ignore")
    else:
        return str(data)


def smart_encode(data):
    """
    Encodes the input data to bytes using UTF-8 encoding, silently ignoring errors.

    Args:
        data (str or bytes): The data to encode.

    Returns:
        bytes: The encoded bytes.

    Examples:
        >>> smart_encode("asdf")
        b"asdf"
        >>> smart_encode(b"asdf")
        b"asdf"
    """
    if isinstance(data, bytes):
        return data
    return str(data).encode("utf-8", errors="ignore")


encoded_regex = re.compile(r"%[0-9a-fA-F]{2}|\\u[0-9a-fA-F]{4}|\\U[0-9a-fA-F]{8}|\\[ntrbv]")
backslash_regex = re.compile(r"(?P<slashes>\\+)(?P<char>[ntrvb])")


def recursive_decode(data, max_depth=5):
    """
    Recursively decodes doubly or triply-encoded strings to their original form.

    Supports both URL-encoding and backslash-escapes (including unicode)

    Args:
        data (str): The data to decode.
        max_depth (int, optional): Maximum recursion depth for decoding. Defaults to 5.

    Returns:
        str: The decoded string.

    Examples:
        >>> recursive_decode("Hello%20world%21")
        "Hello world!"
        >>> recursive_decode("Hello%20%5Cu041f%5Cu0440%5Cu0438%5Cu0432%5Cu0435%5Cu0442")
        "Hello Привет"
        >>> recursive_dcode("%5Cu0020%5Cu041f%5Cu0440%5Cu0438%5Cu0432%5Cu0435%5Cu0442%5Cu0021")
        " Привет!"
    """
    import codecs

    # Decode newline and tab escapes
    data = backslash_regex.sub(
        lambda match: {"n": "\n", "t": "\t", "r": "\r", "b": "\b", "v": "\v"}.get(match.group("char")), data
    )
    data = smart_decode(data)
    if max_depth == 0:
        return data
    # Decode URL encoding
    data = unquote(data, errors="ignore")
    # Decode Unicode escapes
    with suppress(UnicodeEncodeError):
        data = codecs.decode(data, "unicode_escape", errors="ignore")
    # Check if there's still URL-encoded or Unicode-escaped content
    if encoded_regex.search(data):
        # If yes, continue decoding
        return recursive_decode(data, max_depth=max_depth - 1)

    return data


rand_pool = string.ascii_lowercase
rand_pool_digits = rand_pool + string.digits


def rand_string(length=10, digits=True):
    """
    Generates a random string of specified length.

    Args:
        length (int, optional): The length of the random string. Defaults to 10.
        digits (bool, optional): Whether to include digits in the string. Defaults to True.

    Returns:
        str: A random string of the specified length.

    Examples:
        >>> rand_string()
        'c4hp4i9jzx'
        >>> rand_string(20)
        'ap4rsdtg5iw7ey7y3oa5'
        >>> rand_string(30, digits=False)
        'xdmyxtglqfzqktngkesyulwbfrihva'
    """
    pool = rand_pool
    if digits:
        pool = rand_pool_digits
    return "".join([random.choice(pool) for _ in range(int(length))])


def truncate_string(s, n):
    if len(s) > n:
        return s[: n - 3] + "..."
    else:
        return s


def extract_params_json(json_data, compare_mode="getparam"):
    """
    Extracts keys from a JSON object and returns them as a set. Used by the `paramminer_headers` module.

    Args:
        json_data (str): JSON-formatted string containing key-value pairs.

    Returns:
        set: A set containing the keys present in the JSON object.

    Raises:
        Logs a message if JSONDecodeError occurs.

    Examples:
        >>> extract_params_json('{"a": 1, "b": {"c": 2}}')
        {'a', 'b', 'c'}
    """
    try:
        data = json.loads(json_data)
    except json.JSONDecodeError:
        log.debug("Invalid JSON supplied. Returning empty list.")
        return set()

    keys = set()
    stack = [data]

    while stack:
        current_data = stack.pop()
        if isinstance(current_data, dict):
            for key, value in current_data.items():
                if _validate_param(key, compare_mode):
                    keys.add(key)
                if isinstance(value, (dict, list)):
                    stack.append(value)
        elif isinstance(current_data, list):
            for item in current_data:
                if isinstance(item, (dict, list)):
                    stack.append(item)
    return keys


def extract_params_xml(xml_data, compare_mode="getparam"):
    """
    Extracts tags from an XML object and returns them as a set.

    Args:
        xml_data (str): XML-formatted string containing elements.

    Returns:
        set: A set containing the tags present in the XML object.

    Raises:
        Logs a message if ParseError occurs.

    Examples:
        >>> extract_params_xml('<root><child1><child2/></child1></root>')
        {'child1', 'child2', 'root'}
    """
    import xml.etree.ElementTree as ET

    try:
        root = ET.fromstring(xml_data)
    except ET.ParseError:
        log.debug("Invalid XML supplied. Returning empty list.")
        return set()

    tags = set()
    stack = [root]

    while stack:
        current_element = stack.pop()
        if _validate_param(current_element.tag, compare_mode):
            tags.add(current_element.tag)
        for child in current_element:
            stack.append(child)
    return tags


# Define valid characters for each mode based on RFCs
valid_chars = {
    "header": set(chr(c) for c in range(33, 127) if chr(c) not in '."(),;:\\'),
    "getparam": set(chr(c) for c in range(33, 127) if chr(c) not in ":/?#[]@!$&'()*+,;="),
    "cookie": set(chr(c) for c in range(33, 127) if chr(c) not in ' ",;=\\'),
}


def _validate_param(param, compare_mode):
    if len(param) > 100:
        return False
    if compare_mode not in valid_chars:
        raise ValueError(f"Invalid compare_mode: {compare_mode}")
    allowed_chars = valid_chars[compare_mode]
    return set(param).issubset(allowed_chars)


def extract_params_html(html_data, compare_mode="getparam"):
    """
    Extracts parameters from an HTML object, yielding them one at a time. This function filters
    these parameters based on a specified mode that determines the type of validation
    or comparison against rules for headers, GET parameters, or cookies. If no mode is specified,
    it defaults to 'getparam', which is the least restrictive.

    Args:
        html_data (str): HTML-formatted string.
        compare_mode (str, optional): The mode to compare extracted parameter names against.
            Defaults to 'getparam'. Valid modes are 'header', 'getparam', 'cookie'.

    Yields:
        str: A string containing the parameter found in the HTML object that meets the
        criteria of the specified mode.

    Examples:
        >>> html_data = '''
        ... <html>
        ...     <body>
        ...         <input name="user">
        ...         <a href="/page?param3=value3">Click Me</a>
        ...         <script>
        ...             $.get("/test", {param1: "value1"});
        ...             $.post("/test", {param2: "value2"});
        ...         </script>
        ...     </body>
        ... </html>
        ... '''
        >>> list(extract_params_html(html_data))
        ['user', 'param1', 'param2', 'param3']
    """

    found_params = []

    input_tag = bbot_regexes.input_tag_regex.findall(html_data)

    for i in input_tag:
        if _validate_param(i, compare_mode):
            log.debug(f"FOUND PARAM ({i}) IN INPUT TAGS")
            found_params.append(i)

    # check for jquery get parameters
    jquery_get = bbot_regexes.jquery_get_regex.findall(html_data)
    if jquery_get:
        for i in jquery_get:
            for x in i.split(","):
                s = x.split(":")[0].rstrip()
                if _validate_param(s, compare_mode):
                    log.debug(f"FOUND PARAM ({s}) IN A JQUERY GET PARAMS")
                    found_params.append(s)

    # check for jquery post parameters
    jquery_post = bbot_regexes.jquery_post_regex.findall(html_data)
    if jquery_post:
        for i in jquery_post:
            for x in i.split(","):
                s = x.split(":")[0].rstrip()
                if _validate_param(s, compare_mode):
                    log.debug(f"FOUND PARAM ({s}) IN A JQUERY POST PARAMS")
                    found_params.append(s)

    a_tag = bbot_regexes.a_tag_regex.findall(html_data)
    for tag in a_tag:
        a_tag_querystring = tag.split("&") if tag else []
        for s in a_tag_querystring:
            if "=" in s:
                s0 = s.split("=")[0]
                if _validate_param(s0, compare_mode):
                    log.debug(f"FOUND PARAM ({s0}) IN A TAG GET PARAMS")
                    found_params.append(s0)

    return found_params


def extract_words(data, acronyms=True, wordninja=True, model=None, max_length=100, word_regexes=None):
    """Intelligently extracts words from given data.

    This function uses regular expressions and optionally wordninja to extract words
    from a given text string. Thanks to wordninja it can handle concatenated words intelligently.

    Args:
        data (str): The data from which words are to be extracted.
        acronyms (bool, optional): Whether to include acronyms. Defaults to True.
        wordninja (bool, optional): Whether to use the wordninja library to split concatenated words. Defaults to True.
        model (object, optional): A custom wordninja model for special types of data such as DNS names.
        max_length (int, optional): Maximum length for a word to be included. Defaults to 100.
        word_regexes (list, optional): A list of compiled regular expression objects for word extraction. Defaults to None.

    Returns:
        set: A set of extracted words.

    Examples:
        >>> extract_words('blacklanternsecurity')
        {'black', 'lantern', 'security', 'bls', 'blacklanternsecurity'}
    """
    import wordninja as _wordninja

    if word_regexes is None:
        word_regexes = bbot_regexes.word_regexes
    words = set()
    data = smart_decode(data)
    for r in word_regexes:
        for word in set(r.findall(data)):
            # blacklanternsecurity
            if len(word) <= max_length:
                words.add(word)

    # blacklanternsecurity --> ['black', 'lantern', 'security']
    # max_slice_length = 3
    for word in list(words):
        if wordninja:
            if model is None:
                model = _wordninja
            subwords = model.split(word)
            for subword in subwords:
                words.add(subword)
        # this section generates compound words
        # it is interesting but currently disabled the quality of its output doesn't quite justify its quantity
        # blacklanternsecurity --> ['black', 'lantern', 'security', 'blacklantern', 'lanternsecurity']
        # for s, e in combinations(range(len(subwords) + 1), 2):
        #    if e - s <= max_slice_length:
        #        subword_slice = "".join(subwords[s:e])
        #        words.add(subword_slice)
        # blacklanternsecurity --> bls
        if acronyms:
            if len(subwords) > 1:
                words.add("".join([c[0] for c in subwords if len(c) > 0]))

    return words


def closest_match(s, choices, n=1, cutoff=0.0):
    """Finds the closest matching strings from a list of choices based on a given string.

    This function uses the difflib library to find the closest matches to a given string `s` from a list of `choices`.
    It can return either the single best match or a list of the top `n` best matches.

    Args:
        s (str): The string for which to find the closest match.
        choices (list): A list of strings to compare against.
        n (int, optional): The number of best matches to return. Defaults to 1.
        cutoff (float, optional): A float value that defines the similarity threshold. Strings with similarity below this value are not considered. Defaults to 0.0.

    Returns:
        str or list: Either the closest matching string or a list of the `n` closest matching strings.

    Examples:
        >>> closest_match("asdf", ["asd", "fds"])
        'asd'
        >>> closest_match("asdf", ["asd", "fds", "asdff"], n=3)
        ['asdff', 'asd', 'fds']
    """
    import difflib

    matches = difflib.get_close_matches(s, choices, n=n, cutoff=cutoff)
    if not choices or not matches:
        return
    if n == 1:
        return matches[0]
    return matches


def get_closest_match(s, choices, msg=None):
    """Finds the closest match from a list of choices for a given string.

    This function is particularly useful for CLI applications where you want to validate flags or modules.

    Args:
        s (str): The string for which to find the closest match.
        choices (list): A list of strings to compare against.
        msg (str, optional): Additional message to prepend in the warning message. Defaults to None.
        loglevel (str, optional): The log level to use for the warning message. Defaults to "HUGEWARNING".
        exitcode (int, optional): The exit code to use when exiting the program. Defaults to 2.

    Examples:
        >>> get_closest_match("some_module", ["some_mod", "some_other_mod"], msg="module")
        # Output: Could not find module "some_module". Did you mean "some_mod"?
    """
    if msg is None:
        msg = ""
    else:
        msg += " "
    closest = closest_match(s, choices)
    return f'Could not find {msg}"{s}". Did you mean "{closest}"?'


def kill_children(parent_pid=None, sig=None):
    """
    Forgive me father for I have sinned
    """
    import psutil
    import signal

    if sig is None:
        sig = signal.SIGTERM

    try:
        parent = psutil.Process(parent_pid)
    except psutil.NoSuchProcess:
        log.debug(f"No such PID: {parent_pid}")
        return
    log.debug(f"Killing children of process ID {parent.pid}")
    children = parent.children(recursive=True)
    for child in children:
        log.debug(f"Killing child with PID {child.pid}")
        if child.name != "python":
            try:
                child.send_signal(sig)
            except psutil.NoSuchProcess:
                log.debug(f"No such PID: {child.pid}")
            except psutil.AccessDenied:
                log.debug(f"Error killing PID: {child.pid} - access denied")
    log.debug(f"Finished killing children of process ID {parent.pid}")


def str_or_file(s):
    """Reads a string or file and yields its content line-by-line.

    This function tries to open the given string `s` as a file and yields its lines.
    If it fails to open `s` as a file, it treats `s` as a regular string and yields it as is.

    Args:
        s (str): The string or file path to read.

    Yields:
        str: Either lines from the file or the original string.

    Examples:
        >>> list(str_or_file("file.txt"))
        ['file_line1', 'file_line2', 'file_line3']
        >>> list(str_or_file("not_a_file"))
        ['not_a_file']
    """
    try:
        with open(s, errors="ignore") as f:
            for line in f:
                yield line.rstrip("\r\n")
    except OSError:
        yield s


def chain_lists(l, try_files=False, msg=None, remove_blank=True):
    """Chains together list elements, allowing for entries separated by commas.

    This function takes a list `l` and flattens it by splitting its entries on commas.
    It also allows you to optionally open entries as files and add their contents to the list.

    The order of entries is preserved, and deduplication is performed automatically.

    Args:
        l (list): The list of strings to chain together.
        try_files (bool, optional): Whether to try to open entries as files. Defaults to False.
        msg (str, optional): An optional message to log when reading from a file. Defaults to None.
        remove_blank (bool, optional): Whether to remove blank entries from the list. Defaults to True.

    Returns:
        list: The list of chained elements.

    Examples:
        >>> chain_lists(["a", "b,c,d"])
        ['a', 'b', 'c', 'd']

        >>> chain_lists(["a,file.txt", "c,d"], try_files=True)
        ['a', 'f_line1', 'f_line2', 'f_line3', 'c', 'd']
    """
    if isinstance(l, str):
        l = [l]
    final_list = dict()
    for entry in l:
        for s in entry.split(","):
            f = s.strip()
            f_path = Path(f).resolve()
            if try_files and f_path.is_file():
                if msg is not None:
                    new_msg = str(msg).format(filename=f_path)
                    log.info(new_msg)
                for line in str_or_file(f):
                    final_list[line] = None
            else:
                final_list[f] = None

    ret = list(final_list)
    if remove_blank:
        ret = [r for r in ret if r]
    return ret


def list_files(directory, filter=lambda x: True):
    """Lists files in a given directory that meet a specified filter condition.

    Args:
        directory (str): The directory where to list files.
        filter (callable, optional): A function to filter the files. Defaults to a lambda function that returns True for all files.

    Yields:
        Path: A Path object for each file that meets the filter condition.

    Examples:
        >>> list(list_files("/tmp/test"))
        [Path('/tmp/test/file1.py'), Path('/tmp/test/file2.txt')]

        >>> list(list_files("/tmp/test"), filter=lambda f: f.suffix == ".py")
        [Path('/tmp/test/file1.py')]
    """
    directory = Path(directory).resolve()
    if directory.is_dir():
        for file in directory.iterdir():
            if file.is_file() and filter(file):
                yield file


def rm_at_exit(path):
    """Registers a file to be automatically deleted when the program exits.

    Args:
        path (str or Path): The path to the file to be deleted upon program exit.

    Examples:
        >>> rm_at_exit("/tmp/test/file1.txt")
    """
    import atexit

    atexit.register(delete_file, path)


def delete_file(path):
    """Deletes a file at the given path.

    Args:
        path (str or Path): The path to the file to be deleted.

    Note:
        This function suppresses all exceptions to ensure that the program continues running even if the file could not be deleted.

    Examples:
        >>> delete_file("/tmp/test/file1.txt")
    """
    with suppress(Exception):
        Path(path).unlink(missing_ok=True)


def read_file(filename):
    """Reads a file line by line and yields each line without line breaks.

    Args:
        filename (str or Path): The path to the file to read.

    Yields:
        str: A line from the file without the trailing line break.

    Examples:
        >>> for line in read_file("/tmp/file.txt"):
        ...     print(line)
        file_line1
        file_line2
        file_line3
    """
    with open(filename, errors="ignore") as f:
        for line in f:
            yield line.rstrip("\r\n")


def gen_numbers(n, padding=2):
    """Generates numbers with variable padding and returns them as a set of strings.

    Args:
        n (int): The upper limit of numbers to generate, exclusive.
        padding (int, optional): The maximum number of digits to pad the numbers with. Defaults to 2.

    Returns:
        set: A set of string representations of numbers with varying degrees of padding.

    Examples:
        >>> gen_numbers(5)
        {'0', '00', '01', '02', '03', '04', '1', '2', '3', '4'}

        >>> gen_numbers(3, padding=3)
        {'0', '00', '000', '001', '002', '01', '02', '1', '2'}

        >>> gen_numbers(5, padding=1)
        {'0', '1', '2', '3', '4'}
    """
    results = set()
    for i in range(n):
        for p in range(1, padding + 1):
            results.add(str(i).zfill(p))
    return results


def make_netloc(host, port):
    """Constructs a network location string from a given host and port.

    Args:
        host (str): The hostname or IP address.
        port (int, optional): The port number. If None, the port is omitted.

    Returns:
        str: A network location string in the form 'host' or 'host:port'.

    Examples:
        >>> make_netloc("192.168.1.1", None)
        "192.168.1.1"

        >>> make_netloc("192.168.1.1", 443)
        "192.168.1.1:443"

        >>> make_netloc("evilcorp.com", 80)
        "evilcorp.com:80"

        >>> make_netloc("dead::beef", None)
        "[dead::beef]"

        >>> make_netloc("dead::beef", 443)
        "[dead::beef]:443"
    """
    if is_ip(host, version=6):
        host = f"[{host}]"
    if port is None:
        return host
    return f"{host}:{port}"


def which(*executables):
    """Finds the full path of the first available executable from a list of executables.

    Args:
        *executables (str): One or more executable names to search for.

    Returns:
        str: The full path of the first available executable, or None if none are found.

    Examples:
        >>> which("python", "python3")
        "/usr/bin/python"
    """
    import shutil

    for e in executables:
        location = shutil.which(e)
        if location:
            return location


def search_dict_by_key(key, d):
    """Search a nested dictionary or list of dictionaries by a key and yield all matching values.

    Args:
        key (str): The key to search for.
        d (Union[dict, list]): The dictionary or list of dictionaries to search.

    Yields:
        Any: Yields all values that match the provided key.

    Examples:
        >>> d = {'a': 1, 'b': {'c': 2, 'a': 3}, 'd': [{'a': 4}, {'e': 5}]}
        >>> list(search_dict_by_key('a', d))
        [1, 3, 4]
    """
    if isinstance(d, dict):
        if key in d:
            yield d[key]
        for k, v in d.items():
            yield from search_dict_by_key(key, v)
    elif isinstance(d, list):
        for v in d:
            yield from search_dict_by_key(key, v)


def search_format_dict(d, **kwargs):
    """Recursively format string values in a dictionary or list using the provided keyword arguments.

    Args:
        d (Union[dict, list, str]): The dictionary, list, or string to format.
        **kwargs: Arbitrary keyword arguments used for string formatting.

    Returns:
        Union[dict, list, str]: The formatted dictionary, list, or string.

    Examples:
        >>> search_format_dict({"test": "#{name} is awesome"}, name="keanu")
        {"test": "keanu is awesome"}
    """
    if isinstance(d, dict):
        return {k: search_format_dict(v, **kwargs) for k, v in d.items()}
    elif isinstance(d, list):
        return [search_format_dict(v, **kwargs) for v in d]
    elif isinstance(d, str):
        for find, replace in kwargs.items():
            find = "#{" + str(find) + "}"
            d = d.replace(find, replace)
    return d


def search_dict_values(d, *regexes):
    """Recursively search a dictionary's values based on provided regex patterns.

    Args:
        d (Union[dict, list, str]): The dictionary, list, or string to search.
        *regexes: Arbitrary number of compiled regex patterns.

    Returns:
        Generator: Yields matching values based on the provided regex patterns.

    Examples:
        >>> dict_to_search = {
        ...     "key1": {
        ...         "key2": [
        ...             {
        ...                 "key3": "A URL: https://www.evilcorp.com"
        ...             }
        ...         ]
        ...     }
        ... }
        >>> url_regexes = re.compile(r'https?://[^\\s<>"]+|www\\.[^\\s<>"]+')
        >>> list(search_dict_values(dict_to_search, url_regexes))
        ["https://www.evilcorp.com"]
    """

    results = set()
    if isinstance(d, str):
        for r in regexes:
            for match in r.finditer(d):
                result = match.group()
                h = hash(result)
                if h not in results:
                    results.add(h)
                    yield result
    elif isinstance(d, dict):
        for _, v in d.items():
            yield from search_dict_values(v, *regexes)
    elif isinstance(d, list):
        for v in d:
            yield from search_dict_values(v, *regexes)


def grouper(iterable, n):
    """
    Grouper groups an iterable into chunks of a given size.

    Args:
        iterable (iterable): The iterable to be chunked.
        n (int): The size of each chunk.

    Returns:
        iterator: An iterator that produces lists of elements from the original iterable, each of length `n` or less.

    Examples:
        >>> list(grouper('ABCDEFG', 3))
        [['A', 'B', 'C'], ['D', 'E', 'F'], ['G']]
    """
    from itertools import islice

    iterable = iter(iterable)
    return iter(lambda: list(islice(iterable, n)), [])


def split_list(alist, wanted_parts=2):
    """
    Splits a list into a specified number of approximately equal parts.

    Args:
        alist (list): The list to be split.
        wanted_parts (int): The number of parts to split the list into.

    Returns:
        list: A list of lists, each containing a portion of the original list.

    Examples:
        >>> split_list([1, 2, 3, 4, 5])
        [[1, 2], [3, 4, 5]]
    """
    length = len(alist)
    return [alist[i * length // wanted_parts : (i + 1) * length // wanted_parts] for i in range(wanted_parts)]


def mkdir(path, check_writable=True, raise_error=True):
    """
    Creates a directory and optionally checks if it's writable.

    Args:
        path (str or Path): The directory to create.
        check_writable (bool, optional): Whether to check if the directory is writable. Default is True.
        raise_error (bool, optional): Whether to raise an error if the directory creation fails. Default is True.

    Returns:
        bool: True if the directory is successfully created (and writable, if check_writable=True); otherwise False.

    Raises:
        DirectoryCreationError: Raised if the directory cannot be created and `raise_error=True`.

    Examples:
        >>> mkdir("/tmp/new_dir")
        True
        >>> mkdir("/restricted_dir", check_writable=False, raise_error=False)
        False
    """
    path = Path(path).resolve()
    touchfile = path / f".{rand_string()}"
    try:
        path.mkdir(exist_ok=True, parents=True)
        if check_writable:
            touchfile.touch()
        return True
    except Exception as e:
        if raise_error:
            raise errors.DirectoryCreationError(f"Failed to create directory at {path}: {e}")
    finally:
        with suppress(Exception):
            touchfile.unlink()
    return False


def make_date(d=None, microseconds=False):
    """
    Generates a string representation of the current date and time, with optional microsecond precision.

    Args:
        d (datetime, optional): A datetime object to convert. Defaults to the current date and time.
        microseconds (bool, optional): Whether to include microseconds. Defaults to False.

    Returns:
        str: A string representation of the date and time, formatted as YYYYMMDD_HHMM_SS or YYYYMMDD_HHMM_SSFFFFFF if microseconds are included.

    Examples:
        >>> make_date()
        "20220707_1325_50"
        >>> make_date(microseconds=True)
        "20220707_1330_35167617"
    """
    from datetime import datetime

    f = "%Y%m%d_%H%M_%S"
    if microseconds:
        f += "%f"
    if d is None:
        d = datetime.now()
    return d.strftime(f)


def error_and_exit(msg):
    print(f"\n[!!!] {msg}\n")
    sys.exit(2)


def get_file_extension(s):
    """
    Extracts the file extension from a given string representing a URL or file path.

    Args:
        s (str): The string from which to extract the file extension.

    Returns:
        str: The file extension, or an empty string if no extension is found.

    Examples:
        >>> get_file_extension("https://evilcorp.com/api/test.php")
        "php"
        >>> get_file_extension("/etc/test.conf")
        "conf"
        >>> get_file_extension("/etc/passwd")
        ""
    """
    s = str(s).lower().strip()
    rightmost_section = s.rsplit("/", 1)[-1]
    if "." in rightmost_section:
        extension = rightmost_section.rsplit(".", 1)[-1]
        return extension
    return ""


def backup_file(filename, max_backups=10):
    """
    Renames a file by appending an iteration number as a backup. Recursively renames
    files up to a specified maximum number of backups.

    Args:
        filename (str or pathlib.Path): The file to backup.
        max_backups (int, optional): The maximum number of backups to keep. Defaults to 10.

    Returns:
        pathlib.Path: The new backup filepath.

    Examples:
        >>> backup_file("/tmp/test.txt")
        PosixPath("/tmp/test.0.txt")
        >>> backup_file("/tmp/test.0.txt")
        PosixPath("/tmp/test.1.txt")
        >>> backup_file("/tmp/test.1.txt")
        PosixPath("/tmp/test.2.txt")
    """
    filename = Path(filename).resolve()
    suffixes = [s.strip(".") for s in filename.suffixes]
    iteration = 1
    with suppress(Exception):
        iteration = min(max_backups - 1, max(0, int(suffixes[0]))) + 1
        suffixes = suffixes[1:]
    stem = filename.stem.split(".")[0]
    destination = filename.parent / f"{stem}.{iteration}.{'.'.join(suffixes)}"
    if destination.exists() and iteration < max_backups:
        backup_file(destination)
    if filename.exists():
        filename.rename(destination)
    return destination


def latest_mtime(d):
    """Get the latest modified time of any file or sub-directory in a given directory.

    This function takes a directory path as an argument and returns the latest modified time
    of any contained file or directory, recursively. It's useful for sorting directories by
    modified time for cleanup or other purposes.

    Args:
        d (str or Path): The directory path to search for the latest modified time.

    Returns:
        float: The latest modified time in Unix timestamp format.

    Examples:
        >>> latest_mtime("~/.bbot/scans/mushy_susan")
        1659016928.2848816
    """
    d = Path(d).resolve()
    mtimes = [d.lstat().st_mtime]
    if d.is_dir():
        to_list = d.glob("**/*")
    else:
        to_list = [d]
    for e in to_list:
        mtimes.append(e.lstat().st_mtime)
    return max(mtimes)


def filesize(f):
    """Get the file size of a given file.

    This function takes a file path as an argument and returns its size in bytes. If the path
    does not point to a file, the function returns 0.

    Args:
        f (str or Path): The file path for which to get the size.

    Returns:
        int: The size of the file in bytes, or 0 if the path does not point to a file.

    Examples:
        >>> filesize("/path/to/file.txt")
        1024
    """
    f = Path(f)
    if f.is_file():
        return f.stat().st_size
    return 0


def rm_rf(f):
    """Recursively delete a directory

    Args:
        f (str or Path): The directory path to delete.

    Examples:
        >>> rm_rf("/tmp/httpx98323849")
    """
    import shutil

    shutil.rmtree(f)


def clean_old(d, keep=10, filter=lambda x: True, key=latest_mtime, reverse=True, raise_error=False):
    """Clean up old files and directories within a given directory based on various filtering and sorting options.

    This function removes the oldest files and directories in the provided directory 'd' that exceed a specified
    threshold ('keep'). The items to be deleted can be filtered using a lambda function 'filter', and they are
    sorted by a key function, defaulting to latest modification time.

    Args:
        d (str or Path): The directory path to clean up.
        keep (int): The number of items to keep. Ones beyond this count will be removed.
        filter (Callable): A lambda function for filtering which files or directories to consider.
                           Defaults to a lambda function that returns True for all.
        key (Callable): A function to sort the files and directories. Defaults to latest modification time.
        reverse (bool): Whether to reverse the order of sorted items before removing. Defaults to True.
        raise_error (bool): Whether to raise an error if directory deletion fails. Defaults to False.

    Examples:
        >>> clean_old("~/.bbot/scans", filter=lambda x: x.is_dir() and scan_name_regex.match(x.name))
    """
    d = Path(d)
    if not d.is_dir():
        return
    paths = [x for x in d.iterdir() if filter(x)]
    paths.sort(key=key, reverse=reverse)
    for path in paths[keep:]:
        try:
            log.debug(f"Removing {path}")
            rm_rf(path)
        except Exception as e:
            msg = f"Failed to delete directory: {path}, {e}"
            if raise_error:
                raise errors.DirectoryDeletionError()
            log.warning(msg)


def extract_emails(s):
    """
    Extract email addresses from a body of text

    This function takes in a string and yields all email addresses found in it.
    The emails are converted to lower case before yielding. It utilizes
    regular expressions for email pattern matching.

    Args:
        s (str): The input string from which to extract email addresses.

    Yields:
        str: Yields email addresses found in the input string, in lower case.

    Examples:
        >>> list(extract_emails("Contact us at info@evilcorp.com and support@evilcorp.com"))
        ['info@evilcorp.com', 'support@evilcorp.com']
    """
    for email in bbot_regexes.email_regex.findall(smart_decode(s)):
        yield email.lower()


def extract_host(s):
    """
    Attempts to find and extract the host portion of a string.

    Args:
        s (str): The string from which to extract the host.

    Returns:
        tuple: A tuple containing three strings:
               (hostname (None if not found), string_before_hostname, string_after_hostname).

    Examples:
        >>> extract_host("evilcorp.com:80")
        ("evilcorp.com", "", ":80")

        >>> extract_host("http://evilcorp.com:80/asdf.php?a=b")
        ("evilcorp.com", "http://", ":80/asdf.php?a=b")

        >>> extract_host("bob@evilcorp.com")
        ("evilcorp.com", "bob@", "")

        >>> extract_host("[dead::beef]:22")
        ("dead::beef", "[", "]:22")

        >>> extract_host("ftp://username:password@my-ftp.com/my-file.csv")
        (
            "my-ftp.com",
            "ftp://username:password@",
            "/my-file.csv",
        )
    """
    s = smart_decode(s)
    match = bbot_regexes.extract_host_regex.search(s)

    if match:
        hostname = match.group(1)
        before = s[: match.start(1)]
        after = s[match.end(1) :]
        host, port = split_host_port(hostname)
        netloc = make_netloc(host, port)
        if netloc != hostname:
            # invalid host / port
            return (None, s, "")
        if host is not None:
            if port is not None:
                after = f":{port}{after}"
            if is_ip(host, version=6) and hostname.startswith("["):
                before = f"{before}["
                after = f"]{after}"
            hostname = str(host)
        return (hostname, before, after)

    return (None, s, "")


def smart_encode_punycode(text: str) -> str:
    """
    ドメイン.テスト --> xn--eckwd4c7c.xn--zckzah
    """
    import idna

    host, before, after = extract_host(text)
    if host is None:
        return text

    try:
        host = idna.encode(host).decode(errors="ignore")
    except UnicodeError:
        pass  # If encoding fails, leave the host as it is

    return f"{before}{host}{after}"


def smart_decode_punycode(text: str) -> str:
    """
    xn--eckwd4c7c.xn--zckzah --> ドメイン.テスト
    """
    import idna

    host, before, after = extract_host(text)
    if host is None:
        return text

    try:
        host = idna.decode(host)
    except UnicodeError:
        pass  # If decoding fails, leave the host as it is

    return f"{before}{host}{after}"


def can_sudo_without_password():
    """Check if the current user has passwordless sudo access.

    This function checks whether the current user can use sudo without entering a password.
    It runs a command with sudo and checks the return code to determine this.

    Returns:
        bool: True if the current user can use sudo without a password, False otherwise.

    Examples:
        >>> can_sudo_without_password()
        True
    """
    if os.geteuid() != 0:
        env = dict(os.environ)
        env["SUDO_ASKPASS"] = "/bin/false"
        try:
            sp.run(["sudo", "-K"], stderr=sp.DEVNULL, stdout=sp.DEVNULL, check=True, env=env)
            sp.run(["sudo", "-An", "/bin/true"], stderr=sp.DEVNULL, stdout=sp.DEVNULL, check=True, env=env)
        except sp.CalledProcessError:
            return False
    return True


def verify_sudo_password(sudo_pass):
    """Verify if the given sudo password is correct.

    This function checks whether the sudo password provided is valid for the current user.
    It runs a command with sudo, feeding in the password via stdin, and checks the return code.

    Args:
        sudo_pass (str): The sudo password to verify.

    Returns:
        bool: True if the sudo password is correct, False otherwise.

    Examples:
        >>> verify_sudo_password("mysecretpassword")
        True
    """
    try:
        sp.run(
            ["sudo", "-S", "-k", "true"],
            input=smart_encode(sudo_pass),
            stderr=sp.DEVNULL,
            stdout=sp.DEVNULL,
            check=True,
        )
    except sp.CalledProcessError:
        return False
    return True


def make_table(rows, header, **kwargs):
    """Generate a formatted table from the given rows and headers.

    This function uses the `tabulate` package to generate a table with formatting options.
    It can accept various input formats and table styles, which can be customized using optional arguments.

    Args:
        *args: Positional arguments to be passed to `tabulate.tabulate`.
        **kwargs: Keyword arguments to customize table formatting.
            - tablefmt (str, optional): Table format. Default is 'grid'.
            - disable_numparse (bool, optional): Disable automatic number parsing. Default is True.
            - maxcolwidths (int, optional): Maximum column width. Default is 40.

    Returns:
        str: A string representing the formatted table.

    Examples:
        >>> print(make_table([["row1", "row1"], ["row2", "row2"]], ["header1", "header2"]))
        +-----------+-----------+
        | header1   | header2   |
        +===========+===========+
        | row1      | row1      |
        +-----------+-----------+
        | row2      | row2      |
        +-----------+-----------+
    """
    from tabulate import tabulate

    # fix IndexError: list index out of range
    if not rows:
        rows = [[]]
    tablefmt = os.environ.get("BBOT_TABLE_FORMAT", None)
    defaults = {"tablefmt": "grid", "disable_numparse": True, "maxcolwidths": None}
    if tablefmt is None:
        defaults.update({"maxcolwidths": 40})
    else:
        defaults.update({"tablefmt": tablefmt})
    for k, v in defaults.items():
        if k not in kwargs:
            kwargs[k] = v
    # don't wrap columns in markdown
    if tablefmt in ("github", "markdown"):
        kwargs.pop("maxcolwidths")
        # escape problematic markdown characters in rows

        def markdown_escape(s):
            return str(s).replace("|", "&#124;")

        rows = [[markdown_escape(f) for f in row] for row in rows]
        header = [markdown_escape(h) for h in header]
    return tabulate(rows, header, **kwargs)


def human_timedelta(d):
    """Convert a TimeDelta object into a human-readable string.

    This function takes a datetime.timedelta object and converts it into a string format that
    is easier to read and understand.

    Args:
        d (datetime.timedelta): The TimeDelta object to convert.

    Returns:
        str: A string representation of the TimeDelta object in human-readable form.

    Examples:
        >>> from datetime import datetime
        >>>
        >>> start_time = datetime.now()
        >>> end_time = datetime.now()
        >>> elapsed_time = end_time - start_time
        >>> human_timedelta(elapsed_time)
        '2 hours, 30 minutes, 15 seconds'
    """
    hours, remainder = divmod(d.seconds, 3600)
    minutes, seconds = divmod(remainder, 60)
    result = []
    if hours:
        result.append(f"{hours:,} hour" + ("s" if hours > 1 else ""))
    if minutes:
        result.append(f"{minutes:,} minute" + ("s" if minutes > 1 else ""))
    if seconds:
        result.append(f"{seconds:,} second" + ("s" if seconds > 1 else ""))
    ret = ", ".join(result)
    if not ret:
        ret = "0 seconds"
    return ret


def bytes_to_human(_bytes):
    """Convert a bytes size to a human-readable string.

    This function converts a numeric bytes value into a human-readable string format, complete
    with the appropriate unit symbol (B, KB, MB, GB, etc.).

    Args:
        _bytes (int): The number of bytes to convert.

    Returns:
        str: A string representing the number of bytes in a more readable format, rounded to two
             decimal places.

    Examples:
        >>> bytes_to_human(1234129384)
        '1.15GB'
    """
    sizes = ["B", "KB", "MB", "GB", "TB", "PB", "EB", "ZB"]
    units = {}
    for count, size in enumerate(sizes):
        units[size] = pow(1024, count)
    for size in sizes:
        if abs(_bytes) < 1024.0:
            if size == sizes[0]:
                _bytes = str(int(_bytes))
            else:
                _bytes = f"{_bytes:.2f}"
            return f"{_bytes}{size}"
        _bytes /= 1024
    raise ValueError(f'Unable to convert "{_bytes}" to human filesize')


filesize_regex = re.compile(r"(?P<num>[0-9\.]+)[\s]*(?P<char>[a-z])", re.I)


def human_to_bytes(filesize):
    """Convert a human-readable file size string to its bytes equivalent.

    This function takes a human-readable file size string, such as "2.5GB", and converts it
    to its equivalent number of bytes.

    Args:
        filesize (str or int): The human-readable file size string or integer bytes value to convert.

    Returns:
        int: The number of bytes equivalent to the input human-readable file size.

    Raises:
        ValueError: If the input string cannot be converted to bytes.

    Examples:
        >>> human_to_bytes("23.23gb")
        24943022571
    """
    if isinstance(filesize, int):
        return filesize
    sizes = ["B", "KB", "MB", "GB", "TB", "PB", "EB", "ZB"]
    units = {}
    for count, size in enumerate(sizes):
        size_increment = pow(1024, count)
        units[size] = size_increment
        if len(size) == 2:
            units[size[0]] = size_increment
    match = filesize_regex.match(filesize)
    try:
        if match:
            num, size = match.groups()
            size = size.upper()
            size_increment = units[size]
            return int(float(num) * size_increment)
    except KeyError:
        pass
    raise ValueError(f'Unable to convert filesize "{filesize}" to bytes')


def cpu_architecture():
    """Return the CPU architecture of the current system.

    This function fetches and returns the architecture type of the CPU where the code is being executed.
    It maps common identifiers like "x86_64" to more general types like "amd64".

    Returns:
        str: A string representing the CPU architecture, such as "amd64", "armv7", or "arm64".

    Examples:
        >>> cpu_architecture()
        'amd64'
    """
    import platform

    uname = platform.uname()
    arch = uname.machine.lower()
    if arch.startswith("aarch"):
        return "arm64"
    elif arch == "x86_64":
        return "amd64"
    return arch


def os_platform():
    """Return the OS platform of the current system.

    This function fetches and returns the OS type where the code is being executed.
    It converts the platform identifier to lowercase.

    Returns:
        str: A string representing the OS platform, such as "linux", "darwin", or "windows".

    Examples:
        >>> os_platform()
        'linux'
    """
    import platform

    return platform.system().lower()


def os_platform_friendly():
    """Return a human-friendly OS platform string, suitable for golang release binaries.

    This function fetches the OS platform and modifies it to a more human-readable format if necessary.
    Specifically, it changes "darwin" to "macOS".

    Returns:
        str: A string representing the human-friendly OS platform, such as "macOS", "linux", or "windows".

    Examples:
        >>> os_platform_friendly()
        'macOS'
    """
    p = os_platform()
    if p == "darwin":
        return "macOS"
    return p


tag_filter_regex = re.compile(r"[^a-z0-9]+")


def tagify(s, delimiter=None, maxlen=None):
    """Sanitize a string into a tag-friendly format.

    Converts a given string to lowercase and replaces all characters not matching
    [a-z0-9] with hyphens. Optionally truncates the result to 'maxlen' characters.

    Args:
        s (str): The input string to sanitize.
        maxlen (int, optional): The maximum length for the tag. Defaults to None.

    Returns:
        str: A sanitized, tag-friendly string.

    Examples:
        >>> tagify("HTTP Web Title")
        'http-web-title'
        >>> tagify("HTTP Web Title", maxlen=8)
        'http-web'
    """
    if delimiter is None:
        delimiter = "-"
    ret = str(s).lower()
    return tag_filter_regex.sub(delimiter, ret)[:maxlen].strip(delimiter)


def memory_status():
    """Return statistics on system memory consumption.

    The function returns a `psutil` named tuple that contains statistics on
    system virtual memory usage, such as total memory, used memory, available
    memory, and more.

    Returns:
        psutil._pslinux.svmem: A named tuple representing various statistics
            about system virtual memory usage.

    Examples:
        >>> mem = memory_status()
        >>> mem.available
        13195399168

        >>> mem = memory_status()
        >>> mem.percent
        79.0
    """
    import psutil

    return psutil.virtual_memory()


def swap_status():
    """Return statistics on swap memory consumption.

    The function returns a `psutil` named tuple that contains statistics on
    system swap memory usage, such as total swap, used swap, free swap, and more.

    Returns:
        psutil._common.sswap: A named tuple representing various statistics
            about system swap memory usage.

    Examples:
        >>> swap = swap_status()
        >>> swap.total
        4294967296

        >>> swap = swap_status()
        >>> swap.used
        2097152
    """
    import psutil

    return psutil.swap_memory()


def get_size(obj, max_depth=5, seen=None):
    """
    Roughly estimate the memory footprint of a Python object using recursion.

    Parameters:
        obj (any): The object whose size is to be determined.
        max_depth (int, optional): Maximum depth to which nested objects will be inspected. Defaults to 5.
        seen (set, optional): Objects that have already been accounted for, to avoid loops.

    Returns:
        int: Approximate memory footprint of the object in bytes.

    Examples:
        >>> get_size(my_list)
        4200

        >>> get_size(my_dict, max_depth=3)
        8400
    """
    from collections.abc import Mapping

    # If seen is not provided, initialize an empty set
    if seen is None:
        seen = set()
    # Get the id of the object
    obj_id = id(obj)
    # Decrease the maximum depth for the next recursion
    new_max_depth = max_depth - 1
    # If the object has already been seen or we've reached the maximum recursion depth, return 0
    if obj_id in seen or new_max_depth <= 0:
        return 0
    # Get the size of the object
    size = sys.getsizeof(obj)
    # Add the object's id to the set of seen objects
    seen.add(obj_id)
    # If the object has a __dict__ attribute, we want to measure its size
    if hasattr(obj, "__dict__"):
        # Iterate over the Method Resolution Order (MRO) of the class of the object
        for cls in obj.__class__.__mro__:
            # If the class's __dict__ contains a __dict__ key
            if "__dict__" in cls.__dict__:
                for k, v in obj.__dict__.items():
                    size += get_size(k, new_max_depth, seen)
                    size += get_size(v, new_max_depth, seen)
                break
    # If the object is a mapping (like a dictionary), we want to measure the size of its items
    if isinstance(obj, Mapping):
        with suppress(StopIteration):
            k, v = next(iter(obj.items()))
            size += (get_size(k, new_max_depth, seen) + get_size(v, new_max_depth, seen)) * len(obj)
    # If the object is a container (like a list or tuple) but not a string or bytes-like object
    elif isinstance(obj, (list, tuple, set)):
        with suppress(StopIteration):
            size += get_size(next(iter(obj)), new_max_depth, seen) * len(obj)
    # If the object has __slots__, we want to measure the size of the attributes in __slots__
    if hasattr(obj, "__slots__"):
        size += sum(get_size(getattr(obj, s), new_max_depth, seen) for s in obj.__slots__ if hasattr(obj, s))
    return size


def is_file(f):
    """
    Check if a path points to a file.

    Parameters:
        f (str): Path to the file.

    Returns:
        bool: True if the path is a file, False otherwise.

    Examples:
        >>> is_file("/etc/passwd")
        True

        >>> is_file("/nonexistent")
        False
    """
    with suppress(Exception):
        return Path(f).is_file()
    return False


def cloudcheck(ip):
    """
    Check whether an IP address belongs to a cloud provider and returns the provider name, type, and subnet.

    Args:
        ip (str): The IP address to check.

    Returns:
        tuple: A tuple containing provider name (str), provider type (str), and subnet (IPv4Network).

    Examples:
        >>> cloudcheck("168.62.20.37")
        ('Azure', 'cloud', IPv4Network('168.62.0.0/19'))
    """
    import cloudcheck as _cloudcheck

    return _cloudcheck.check(ip)


def is_async_function(f):
    """
    Check if a given function is an asynchronous function.

    Args:
        f (function): The function to check.

    Returns:
        bool: True if the function is asynchronous, False otherwise.

    Examples:
        >>> async def foo():
        ...     pass
        >>> is_async_function(foo)
        True
    """
    import inspect

    return inspect.iscoroutinefunction(f)


async def execute_sync_or_async(callback, *args, **kwargs):
    """
    Execute a function or coroutine, handling either synchronous or asynchronous invocation.

    Args:
        callback (Union[Callable, Coroutine]): The function or coroutine to execute.
        *args: Variable-length argument list to pass to the callback.
        **kwargs: Arbitrary keyword arguments to pass to the callback.

    Returns:
        Any: The return value from the executed function or coroutine.

    Examples:
        >>> async def foo_async(x):
        ...     return x + 1
        >>> def foo_sync(x):
        ...     return x + 1

        >>> asyncio.run(execute_sync_or_async(foo_async, 1))
        2

        >>> asyncio.run(execute_sync_or_async(foo_sync, 1))
        2
    """
    if is_async_function(callback):
        return await callback(*args, **kwargs)
    else:
        return callback(*args, **kwargs)


def get_exception_chain(e):
    """
    Retrieves the full chain of exceptions leading to the given exception.

    Args:
        e (BaseException): The exception for which to get the chain.

    Returns:
        list[BaseException]: List of exceptions in the chain, from the given exception back to the root cause.

    Examples:
        >>> try:
        ...     raise ValueError("This is a value error")
        ... except ValueError as e:
        ...     exc_chain = get_exception_chain(e)
        ...     for exc in exc_chain:
        ...         print(exc)
        This is a value error
    """
    exception_chain = []
    current_exception = e
    while current_exception is not None:
        exception_chain.append(current_exception)
        current_exception = getattr(current_exception, "__context__", None)
    return exception_chain


def in_exception_chain(e, exc_types):
    """
    Given an Exception and a list of Exception types, returns whether any of the specified types are contained anywhere in the Exception chain.

    Args:
        e (BaseException): The exception to check
        exc_types (list[Exception]): Exception types to consider intentional cancellations. Default is KeyboardInterrupt

    Returns:
        bool: Whether the error is the result of an intentional cancellaion

    Examples:
        >>> try:
        ...     raise ValueError("This is a value error")
        ... except Exception as e:
        ...     if not in_exception_chain(e, (KeyboardInterrupt, asyncio.CancelledError)):
        ...         raise
    """
    return any([isinstance(_, exc_types) for _ in get_exception_chain(e)])


def get_traceback_details(e):
    """
    Retrieves detailed information from the traceback of an exception.

    Args:
        e (BaseException): The exception for which to get traceback details.

    Returns:
        tuple: A tuple containing filename (str), line number (int), and function name (str) where the exception was raised.

    Examples:
        >>> try:
        ...     raise ValueError("This is a value error")
        ... except ValueError as e:
        ...     filename, lineno, funcname = get_traceback_details(e)
        ...     print(f"File: {filename}, Line: {lineno}, Function: {funcname}")
        File: <stdin>, Line: 2, Function: <module>
    """
    import traceback

    tb = traceback.extract_tb(e.__traceback__)
    last_frame = tb[-1]  # Get the last frame in the traceback (the one where the exception was raised)
    filename = last_frame.filename
    lineno = last_frame.lineno
    funcname = last_frame.name
    return filename, lineno, funcname


async def cancel_tasks(tasks, ignore_errors=True):
    """
    Asynchronously cancels a list of asyncio tasks.

    Args:
        tasks (list[Task]): A list of asyncio Task objects to cancel.
        ignore_errors (bool, optional): Whether to ignore errors other than asyncio.CancelledError. Defaults to True.

    Examples:
        >>> async def main():
        ...     task1 = asyncio.create_task(async_function1())
        ...     task2 = asyncio.create_task(async_function2())
        ...     await cancel_tasks([task1, task2])
        ...
        >>> asyncio.run(main())

    Note:
        This function will not cancel the current task that it is called from.
    """
    current_task = asyncio.current_task()
    tasks = [t for t in tasks if t != current_task]
    for task in tasks:
        log.debug(f"Cancelling task: {task}")
        task.cancel()
    if ignore_errors:
        for task in tasks:
            try:
                await task
            except BaseException as e:
                if not isinstance(e, asyncio.CancelledError):
                    import traceback

                    log.trace(traceback.format_exc())


def cancel_tasks_sync(tasks):
    """
    Synchronously cancels a list of asyncio tasks.

    Args:
        tasks (list[Task]): A list of asyncio Task objects to cancel.

    Examples:
        >>> loop = asyncio.get_event_loop()
        >>> task1 = loop.create_task(some_async_function1())
        >>> task2 = loop.create_task(some_async_function2())
        >>> cancel_tasks_sync([task1, task2])

    Note:
        This function will not cancel the current task from which it is called.
    """
    current_task = asyncio.current_task()
    for task in tasks:
        if task != current_task:
            log.debug(f"Cancelling task: {task}")
            task.cancel()


def weighted_shuffle(items, weights):
    """
    Shuffles a list of items based on their corresponding weights.

    Args:
        items (list): The list of items to shuffle.
        weights (list): The list of weights corresponding to each item.

    Returns:
        list: A new list containing the shuffled items.

    Examples:
        >>> items = ['apple', 'banana', 'cherry']
        >>> weights = [0.4, 0.5, 0.1]
        >>> weighted_shuffle(items, weights)
        ['banana', 'apple', 'cherry']
        >>> weighted_shuffle(items, weights)
        ['apple', 'banana', 'cherry']
        >>> weighted_shuffle(items, weights)
        ['apple', 'banana', 'cherry']
        >>> weighted_shuffle(items, weights)
        ['banana', 'apple', 'cherry']

    Note:
        The sum of all weights does not have to be 1. They will be normalized internally.
    """
    # Create a list of tuples where each tuple is (item, weight)
    pool = list(zip(items, weights))

    shuffled_items = []

    # While there are still items to be chosen...
    while pool:
        # Normalize weights
        total = sum(weight for item, weight in pool)
        weights = [weight / total for item, weight in pool]

        # Choose an index based on weight
        chosen_index = random.choices(range(len(pool)), weights=weights, k=1)[0]

        # Add the chosen item to the shuffled list
        chosen_item, chosen_weight = pool.pop(chosen_index)
        shuffled_items.append(chosen_item)

    return shuffled_items


def parse_port_string(port_string):
    """
    Parses a string containing ports and port ranges into a list of individual ports.

    Args:
        port_string (str): The string containing individual ports and port ranges separated by commas.

    Returns:
        list: A list of individual ports parsed from the input string.

    Raises:
        ValueError: If the input string contains invalid ports or port ranges.

    Examples:
        >>> parse_port_string("22,80,1000-1002")
        [22, 80, 1000, 1001, 1002]

        >>> parse_port_string("1-2,3-5")
        [1, 2, 3, 4, 5]

        >>> parse_port_string("invalid")
        ValueError: Invalid port or port range: invalid
    """
    elements = str(port_string).split(",")
    ports = []

    for element in elements:
        if element.isdigit():
            port = int(element)
            if 1 <= port <= 65535:
                ports.append(port)
            else:
                raise ValueError(f"Invalid port: {element}")
        elif "-" in element:
            range_parts = element.split("-")
            if len(range_parts) != 2 or not all(part.isdigit() for part in range_parts):
                raise ValueError(f"Invalid port or port range: {element}")
            start, end = map(int, range_parts)
            if not (1 <= start < end <= 65535):
                raise ValueError(f"Invalid port range: {element}")
            ports.extend(range(start, end + 1))
        else:
            raise ValueError(f"Invalid port or port range: {element}")

    return ports


def parse_list_string(list_string):
    """
    Parses a comma-separated string into a list, removing invalid characters.

    Args:
        list_string (str): The string containing elements separated by commas.

    Returns:
        list: A list of individual elements parsed from the input string.

    Raises:
        ValueError: If the input string contains invalid characters.

    Examples:
        >>> parse_list_string("html,js,css")
        ['html', 'js', 'css']

        >>> parse_list_string("png,jpg,gif")
        ['png', 'jpg', 'gif']

        >>> parse_list_string("invalid<>char")
        ValueError: Invalid character in string: invalid<>char
    """
    elements = list_string.split(",")
    result = []

    for element in elements:
        if any((c in '<>:"/\\|?*') or (ord(c) < 32 and c != " ") for c in element):
            raise ValueError(f"Invalid character in string: {element}")
        result.append(element)
    return result


async def as_completed(coros):
    """
    Async generator that yields completed Tasks as they are completed.

    Args:
        coros (iterable): An iterable of coroutine objects or asyncio Tasks.

    Yields:
        asyncio.Task: A Task object that has completed its execution.

    Examples:
        >>> async def main():
        ...     async for task in as_completed([coro1(), coro2(), coro3()]):
        ...         result = task.result()
        ...         print(f'Task completed with result: {result}')

        >>> asyncio.run(main())
    """
    tasks = {coro if isinstance(coro, asyncio.Task) else asyncio.create_task(coro): coro for coro in coros}
    while tasks:
        done, _ = await asyncio.wait(tasks.keys(), return_when=asyncio.FIRST_COMPLETED)
        for task in done:
            tasks.pop(task)
            yield task


<<<<<<< HEAD
def clean_dns_record(record):
    """
    Cleans and formats a given DNS record for further processing.

    This static method converts the DNS record to text format if it's not already a string.
    It also removes any trailing dots and converts the record to lowercase.

    Args:
        record (str or dns.rdata.Rdata): The DNS record to clean.

    Returns:
        str: The cleaned and formatted DNS record.

    Examples:
        >>> clean_dns_record('www.evilcorp.com.')
        'www.evilcorp.com'

        >>> from dns.rrset import from_text
        >>> record = from_text('www.evilcorp.com', 3600, 'IN', 'A', '1.2.3.4')[0]
        >>> clean_dns_record(record)
        '1.2.3.4'
    """
    if not isinstance(record, str):
        record = str(record.to_text())
    return str(record).rstrip(".").lower()
=======
def truncate_filename(file_path, max_length=255):
    """
    Truncate the filename while preserving the file extension to ensure the total path length does not exceed the maximum length.

    Args:
        file_path (str): The original file path.
        max_length (int): The maximum allowed length for the total path. Default is 255.

    Returns:
        pathlib.Path: A new Path object with the truncated filename.

    Raises:
        ValueError: If the directory path is too long to accommodate any filename within the limit.

    Example:
        >>> truncate_filename('/path/to/example_long_filename.txt', 20)
        PosixPath('/path/to/example.txt')
    """
    p = Path(file_path)
    directory, stem, suffix = p.parent, p.stem, p.suffix

    max_filename_length = max_length - len(str(directory)) - len(suffix) - 1  # 1 for the '/' separator

    if max_filename_length <= 0:
        raise ValueError("The directory path is too long to accommodate any filename within the limit.")

    if len(stem) > max_filename_length:
        truncated_stem = stem[:max_filename_length]
    else:
        truncated_stem = stem

    new_path = directory / (truncated_stem + suffix)
    return new_path
>>>>>>> 907f5caa
<|MERGE_RESOLUTION|>--- conflicted
+++ resolved
@@ -2629,7 +2629,6 @@
             yield task
 
 
-<<<<<<< HEAD
 def clean_dns_record(record):
     """
     Cleans and formats a given DNS record for further processing.
@@ -2655,7 +2654,8 @@
     if not isinstance(record, str):
         record = str(record.to_text())
     return str(record).rstrip(".").lower()
-=======
+
+
 def truncate_filename(file_path, max_length=255):
     """
     Truncate the filename while preserving the file extension to ensure the total path length does not exceed the maximum length.
@@ -2688,5 +2688,4 @@
         truncated_stem = stem
 
     new_path = directory / (truncated_stem + suffix)
-    return new_path
->>>>>>> 907f5caa
+    return new_path