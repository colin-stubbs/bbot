--- conflicted
+++ resolved
@@ -16,17 +16,12 @@
 class iis_shortnames(BaseModule):
     watched_events = ["URL"]
     produced_events = ["URL_HINT"]
-<<<<<<< HEAD
     flags = ["active", "safe", "web-basic", "iis-shortnames"]
-    meta = {"description": "Check for IIS shortname vulnerability"}
-=======
-    flags = ["active", "safe", "web-basic", "web-thorough", "iis-shortnames"]
     meta = {
         "description": "Check for IIS shortname vulnerability",
         "created_date": "2022-04-15",
         "author": "@pmueller",
     }
->>>>>>> 2a7a84b1
     options = {"detect_only": True, "max_node_count": 50}
     options_desc = {
         "detect_only": "Only detect the vulnerability and do not run the shortname scanner",
