--- conflicted
+++ resolved
@@ -1,157 +1,6 @@
 from bbot.core.helpers.dns.helpers import common_srvs
 from bbot.modules.templates.subdomain_enum import subdomain_enum
 
-<<<<<<< HEAD
-# the following are the result of a 1-day internet survey to find the top SRV records
-# the scan resulted in 36,282 SRV records. the count for each one is shown.
-common_srvs = [
-    "_sipfederationtls._tcp",  # 6909
-    "_sip._tls",  # 6853
-    "_autodiscover._tcp",  # 4268
-    "_xmpp-server._tcp",  # 1437
-    "_sip._tcp",  # 1193
-    "_sips._tcp",  # 1183
-    "_caldavs._tcp",  # 1179
-    "_carddavs._tcp",  # 1132
-    "_caldav._tcp",  # 1035
-    "_carddav._tcp",  # 1024
-    "_sip._udp",  # 1007
-    "_imaps._tcp",  # 1007
-    "_submission._tcp",  # 906
-    "_h323cs._tcp",  # 846
-    "_h323ls._udp",  # 782
-    "_xmpp-client._tcp",  # 689
-    "_pop3s._tcp",  # 394
-    "_jabber._tcp",  # 277
-    "_imap._tcp",  # 267
-    "_turn._udp",  # 256
-    "_pop3._tcp",  # 221
-    "_ldap._tcp",  # 213
-    "_smtps._tcp",  # 195
-    "_sipinternaltls._tcp",  # 192
-    "_vlmcs._tcp",  # 165
-    "_kerberos._udp",  # 163
-    "_kerberos._tcp",  # 148
-    "_kpasswd._udp",  # 128
-    "_kpasswd._tcp",  # 100
-    "_ntp._udp",  # 90
-    "_gc._tcp",  # 73
-    "_kerberos-master._udp",  # 66
-    "_ldap._tcp.dc._msdcs",  # 63
-    "_matrix._tcp",  # 62
-    "_smtp._tcp",  # 61
-    "_stun._udp",  # 57
-    "_kerberos._tcp.dc._msdcs",  # 54
-    "_ldap._tcp.gc._msdcs",  # 49
-    "_kerberos-adm._tcp",  # 44
-    "_ldap._tcp.pdc._msdcs",  # 43
-    "_kerberos-master._tcp",  # 43
-    "_http._tcp",  # 37
-    "_h323rs._tcp",  # 36
-    "_sipinternal._tcp",  # 35
-    "_turn._tcp",  # 33
-    "_stun._tcp",  # 33
-    "_h323ls._tcp",  # 33
-    "_x-puppet._tcp",  # 30
-    "_h323cs._udp",  # 27
-    "_stuns._tcp",  # 26
-    "_jabber-client._tcp",  # 25
-    "_x-puppet-ca._tcp",  # 22
-    "_ts3._udp",  # 22
-    "_minecraft._tcp",  # 22
-    "_turns._tcp",  # 21
-    "_ldaps._tcp",  # 21
-    "_xmpps-client._tcp",  # 20
-    "_https._tcp",  # 19
-    "_ftp._tcp",  # 19
-    "_xmpp-server._udp",  # 18
-    "_xmpp-client._udp",  # 17
-    "_jabber._udp",  # 17
-    "_jabber-client._udp",  # 17
-    "_xmpps-server._tcp",  # 15
-    "_finger._tcp",  # 14
-    "_stuns._udp",  # 12
-    "_hkp._tcp",  # 12
-    "_vlmcs._udp",  # 11
-    "_turns._udp",  # 11
-    "_tftp._udp",  # 11
-    "_ssh._tcp",  # 11
-    "_rtps._udp",  # 11
-    "_mysqlsrv._tcp",  # 11
-    "_hkps._tcp",  # 11
-    "_h323be._udp",  # 11
-    "_dns._tcp",  # 11
-    "_wss._tcp",  # 10
-    "_wpad._tcp",  # 10
-    "_whois._tcp",  # 10
-    "_webexconnect._tcp",  # 10
-    "_webexconnects._tcp",  # 10
-    "_vnc._tcp",  # 10
-    "_test._tcp",  # 10
-    "_telnet._tcp",  # 10
-    "_telnets._tcp",  # 10
-    "_teamspeak._tcp",  # 10
-    "_svns._tcp",  # 10
-    "_svcp._tcp",  # 10
-    "_smb._tcp",  # 10
-    "_sip-tls._tcp",  # 10
-    "_sftp._tcp",  # 10
-    "_secure-pop3._tcp",  # 10
-    "_secure-imap._tcp",  # 10
-    "_rtsp._tcp",  # 10
-    "_rtps._tcp",  # 10
-    "_rpc._tcp",  # 10
-    "_rfb._tcp",  # 10
-    "_raop._tcp",  # 10
-    "_pstn._tcp",  # 10
-    "_presence._tcp",  # 10
-    "_pkixrep._tcp",  # 10
-    "_pgprevokations._tcp",  # 10
-    "_pgpkeys._tcp",  # 10
-    "_ocsp._tcp",  # 10
-    "_nntp._tcp",  # 10
-    "_nfs._tcp",  # 10
-    "_netbios-ssn._tcp",  # 10
-    "_netbios-ns._tcp",  # 10
-    "_netbios-dgm._tcp",  # 10
-    "_mumble._tcp",  # 10
-    "_msrpc._tcp",  # 10
-    "_mqtts._tcp",  # 10
-    "_minecraft._udp",  # 10
-    "_iscsi._tcp",  # 10
-    "_ircs._tcp",  # 10
-    "_ipp._tcp",  # 10
-    "_ipps._tcp",  # 10
-    "_h323be._tcp",  # 10
-    "_gits._tcp",  # 10
-    "_ftps._tcp",  # 10
-    "_ftpes._tcp",  # 10
-    "_dnss._udp",  # 10
-    "_dnss._tcp",  # 10
-    "_diameter._tcp",  # 10
-    "_crl._tcp",  # 10
-    "_crls._tcp",  # 10
-    "_cmp._tcp",  # 10
-    "_certificates._tcp",  # 10
-    "_aix._tcp",  # 10
-    "_afpovertcp._tcp",  # 10
-    "_collab-edge._tls",  # 6
-    "_tcp",  # 5
-    "_client._smtp",  # 3
-    "_udp",  # 2
-    "_tls",  # 2
-    "_msdcs",  # 2
-    "_gc._msdcs",  # 2
-    "_ldaps._tcp.dc._msdcs",  # 1
-    "_kerberos._tcp.kdc._msdcs",  # 1
-    "_kerberos.tcp.dc._msdcs",  # 1
-    "_imap",  # 1
-    "_iax",  # 1
-]
-num_srvs = len(common_srvs)
-
-=======
->>>>>>> 207563c7
 
 class dnscommonsrv(subdomain_enum):
     watched_events = ["DNS_NAME"]
