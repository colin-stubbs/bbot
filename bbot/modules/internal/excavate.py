import yara
import json
import html
import inspect
import regex as re
from pathlib import Path
from bbot.errors import ExcavateError
import bbot.core.helpers.regexes as bbot_regexes
from bbot.modules.internal.base import BaseInternalModule
from urllib.parse import urlparse, urljoin, parse_qs, urlunparse


def find_subclasses(obj, base_class):
    """
    Finds and returns subclasses of a specified base class within an object.

    Parameters:
    obj : object
        The object to inspect for subclasses.
    base_class : type
        The base class to find subclasses of.

    Returns:
    list
        A list of subclasses found within the object.

    Example:
    >>> class A: pass
    >>> class B(A): pass
    >>> class C(A): pass
    >>> find_subclasses(locals(), A)
    [<class '__main__.B'>, <class '__main__.C'>]
    """
    subclasses = []
    for name, member in inspect.getmembers(obj):
        if inspect.isclass(member) and issubclass(member, base_class) and member is not base_class:
            subclasses.append(member)
    return subclasses


def _exclude_key(original_dict, key_to_exclude):
    """
    Returns a new dictionary excluding the specified key from the original dictionary.

    Parameters:
    original_dict : dict
        The dictionary to exclude the key from.
    key_to_exclude : hashable
        The key to exclude.

    Returns:
    dict
        A new dictionary without the specified key.

    Example:
    >>> original = {'a': 1, 'b': 2, 'c': 3}
    >>> _exclude_key(original, 'b')
    {'a': 1, 'c': 3}
    """
    return {key: value for key, value in original_dict.items() if key != key_to_exclude}


def extract_params_url(parsed_url):

    params = parse_qs(parsed_url.query)
    flat_params = {k: v[0] for k, v in params.items()}

    for p, p_value in flat_params.items():
        yield "GET", parsed_url, p, p_value, "direct_url", _exclude_key(flat_params, p)


def extract_params_location(location_header_value, original_parsed_url):
    """
    Extracts parameters from a location header, yielding them one at a time.

    Args:
        location_header_value (dict): Contents of location header
        original_url: The original parsed URL the header was received from (urllib.parse.ParseResult)

    Yields:
        method(str), parsed_url(urllib.parse.ParseResult), parameter_name(str), original_value(str), regex_name(str), additional_params(dict): The HTTP method associated with the parameter (GET, POST, None), A urllib.parse.ParseResult object representing the endpoint associated with the parameter, the parameter found in the location header, its original value (if available), the name of the detecting regex, a dict of additional params if any
    """
    if location_header_value.startswith("http://") or location_header_value.startswith("https://"):
        parsed_url = urlparse(location_header_value)
    else:
        parsed_url = urlparse(f"{original_parsed_url.scheme}://{original_parsed_url.netloc}{location_header_value}")

    params = parse_qs(parsed_url.query)
    flat_params = {k: v[0] for k, v in params.items()}

    for p, p_value in flat_params.items():
        yield "GET", parsed_url, p, p_value, "location_header", _exclude_key(flat_params, p)


class YaraRuleSettings:

    def __init__(self, description, tags, emit_match):
        self.description = description
        self.tags = tags
        self.emit_match = emit_match


class ExcavateRule:
    """
    The BBOT Regex Commandments:

    1) Thou shalt employ YARA regexes in place of Python regexes, save when necessity doth compel otherwise.
    2) Thou shalt ne'er wield a Python regex against a vast expanse of text.
    3) Whensoever it be possible, thou shalt favor string matching o'er regexes.

    Amen.
    """

    yara_rules = {}

    def __init__(self, excavate):
        self.excavate = excavate
        self.helpers = excavate.helpers
        self.name = ""

    async def preprocess(self, r, event, discovery_context):
        """
        Preprocesses YARA rule results, extracts meta tags, and configures a YaraRuleSettings object.

        This method retrieves optional meta tags from YARA rules and uses them to configure a YaraRuleSettings object.
        It formats the results from the YARA engine into a suitable format for the process() method and initiates
        a call to process(), passing on the pre-processed YARA results, event data, YARA rule settings, and discovery context.

        This should typically NOT be overridden.

        Parameters:
        r : YaraMatch
            The YARA match object containing the rule and meta information.
        event : Event
            The event data associated with the YARA match.
        discovery_context : DiscoveryContext
            The context in which the discovery is made.

        Returns:
        None
        """
        description = ""
        tags = []
        emit_match = False

        if "description" in r.meta.keys():
            description = r.meta["description"]
        if "tags" in r.meta.keys():
            tags = self.excavate.helpers.chain_lists(r.meta["tags"])
        if "emit_match" in r.meta.keys():
            emit_match = True

        yara_rule_settings = YaraRuleSettings(description, tags, emit_match)
        yara_results = {}
        for h in r.strings:
            yara_results[h.identifier.lstrip("$")] = sorted(set([i.matched_data.decode("utf-8") for i in h.instances]))
        await self.process(yara_results, event, yara_rule_settings, discovery_context)

    async def process(self, yara_results, event, yara_rule_settings, discovery_context):
        """
        Processes YARA rule results and reports events with enriched data.

        This method iterates over the provided YARA rule results and constructs event data for each match.
        It enriches the event data with host, URL, and description information, and conditionally includes
        matched data based on the YaraRuleSettings. Finally, it reports the constructed event data.

        Override when custom processing and/or validation is needed on data before reporting.

        Parameters:
        yara_results : dict
            A dictionary where keys are YARA rule identifiers and values are lists of matched data strings.
        event : Event
            The event data associated with the YARA match.
        yara_rule_settings : YaraRuleSettings
            The settings configured from YARA rule meta tags, including description, tags, and emit_match flag.
        discovery_context : DiscoveryContext
            The context in which the discovery is made.

        Returns:
        None
        """
        for identifier, results in yara_results.items():
            for result in results:
                event_data = {"host": str(event.host), "url": event.data.get("url", "")}
                event_data["description"] = f"{discovery_context} {yara_rule_settings.description}"
                if yara_rule_settings.emit_match:
                    event_data["description"] += f" [{result}]"
                await self.report(event_data, event, yara_rule_settings, discovery_context)

    async def report_prep(self, event_data, event_type, event, tags):
        """
        Prepares an event draft for reporting by creating and tagging the event.

        This method creates an event draft using the provided event data and type, associating it with a parent event.
        It tags the event draft with the provided tags and returns the draft. If event creation fails, it returns None.

        Override when an event needs to be modified before it is emitted - for example, custom tags need to be conditionally added.

        Parameters:
        event_data : dict
            The data to be included in the event.
        event_type : str
            The type of the event being reported.
        event : Event
            The parent event to which this event draft is related.
        tags : list
            A list of tags to be associated with the event draft.

        Returns:
        EventDraft or None
        """
        event_draft = self.excavate.make_event(event_data, event_type, parent=event)
        if not event_draft:
            return None
        event_draft.tags = tags
        return event_draft

    async def report(
        self, event_data, event, yara_rule_settings, discovery_context, event_type="FINDING", abort_if=None, **kwargs
    ):
        """
        Reports an event by preparing an event draft and emitting it.

        Processes the provided event data, sets a default description if needed, prepares the event draft, and emits it.
        It constructs a context string for the event and uses the report_prep method to create the event draft. If the draft is successfully
        created, it emits the event.

        Typically not overridden, but might need to be if custom logic is needed to build description/context, etc.

        Parameters:
        event_data : dict
            The data to be included in the event.
        event : Event
            The parent event to which this event is related.
        yara_rule_settings : YaraRuleSettings
            The settings configured from YARA rule meta tags, including description and tags.
        discovery_context : DiscoveryContext
            The context in which the discovery is made.
        event_type : str, optional
            The type of the event being reported, default is "FINDING".
        abort_if : callable, optional
            A callable that determines if the event emission should be aborted.
        **kwargs : dict
            Additional keyword arguments to pass to the report_prep method.

        Returns:
        None
        """

        # If a description is not set and is needed, provide a basic one
        if event_type == "FINDING" and "description" not in event_data.keys():
            event_data["description"] = f"{discovery_context} {yara_rule_settings['self.description']}"
        subject = ""
        if isinstance(event_data, str):
            subject = f" event_data"
        context = f"Excavate's [{self.__class__.__name__}] submodule emitted [{event_type}]{subject}, because {discovery_context} {yara_rule_settings.description}"
        tags = yara_rule_settings.tags
        event_draft = await self.report_prep(event_data, event_type, event, tags, **kwargs)
        if event_draft:
            await self.excavate.emit_event(event_draft, context=context, abort_if=abort_if)


class CustomExtractor(ExcavateRule):

    def __init__(self, excavate):
        super().__init__(excavate)

    async def process(self, yara_results, event, yara_rule_settings, discovery_context):
        for identifier, results in yara_results.items():
            for result in results:
                event_data = {"host": str(event.host), "url": event.data.get("url", "")}
                description_string = (
                    f" with description: [{yara_rule_settings.description}]" if yara_rule_settings.description else ""
                )
                event_data["description"] = (
                    f"Custom Yara Rule [{self.name}]{description_string} Matched via identifier [{identifier}]"
                )
                if yara_rule_settings.emit_match:
                    event_data["description"] += f" and extracted [{result}]"
                await self.report(event_data, event, yara_rule_settings, discovery_context)


class excavate(BaseInternalModule):
    """
    Example (simple) Excavate Rules:

    class excavateTestRule(ExcavateRule):
        yara_rules = {
            "SearchForText": 'rule SearchForText { meta: description = "Contains the text AAAABBBBCCCC" strings: $text = "AAAABBBBCCCC" condition: $text }',
            "SearchForText2": 'rule SearchForText2 { meta: description = "Contains the text DDDDEEEEFFFF" strings: $text2 = "DDDDEEEEFFFF" condition: $text2 }',
        }
    """

    watched_events = ["HTTP_RESPONSE"]
    produced_events = ["URL_UNVERIFIED", "WEB_PARAMETER"]
    flags = ["passive"]
    meta = {
        "description": "Passively extract juicy tidbits from scan data",
        "created_date": "2022-06-27",
        "author": "@liquidsec",
    }

    options = {
        "retain_querystring": True,
        "yara_max_match_data": 2000,
        "custom_yara_rules": "",
    }
    options_desc = {
        "retain_querystring": "Keep the querystring intact on emitted WEB_PARAMETERS",
        "yara_max_match_data": "Sets the maximum amount of text that can extracted from a YARA regex",
        "custom_yara_rules": "Include custom Yara rules",
    }
    scope_distance_modifier = None

    _max_event_handlers = 8

    parameter_blacklist = [
        "__VIEWSTATE",
        "__EVENTARGUMENT",
        "__EVENTVALIDATION",
        "__EVENTTARGET",
        "__EVENTARGUMENT",
        "__VIEWSTATEGENERATOR",
        "__SCROLLPOSITIONY",
        "__SCROLLPOSITIONX",
        "ASP.NET_SessionId",
        "JSESSIONID",
        "PHPSESSID",
    ]

    yara_rule_name_regex = re.compile(r"rule\s(\w+)\s{")
    yara_rule_regex = re.compile(r"(?s)((?:rule\s+\w+\s*{[^{}]*(?:{[^{}]*}[^{}]*)*[^{}]*(?:/\S*?}[^/]*?/)*)*})")

    def in_bl(self, value):
        in_bl = False
        for bl_param in self.parameter_blacklist:
            if bl_param.lower() == value.lower():
                in_bl = True
        return in_bl

    def url_unparse(self, param_type, parsed_url):
        if param_type == "GETPARAM":
            querystring = ""
        else:
            querystring = parsed_url.query

        return urlunparse(
            (
                parsed_url.scheme,
                parsed_url.netloc,
                parsed_url.path,
                "",
                querystring if self.retain_querystring else "",
                "",
            )
        )

    class ParameterExtractor(ExcavateRule):

        yara_rules = {}

        class ParameterExtractorRule:
            name = ""

            def extract(self):
                pass

            def __init__(self, excavate, result):
                self.excavate = excavate
                self.result = result

        class GetJquery(ParameterExtractorRule):

            name = "GET jquery"
            discovery_regex = r"/\$.get\([^\)].+\)/ nocase"
            extraction_regex = re.compile(r"\$.get\([\'\"](.+)[\'\"].+(\{.+\})\)")
            output_type = "GETPARAM"

            def convert_to_dict(self, extracted_str):
                extracted_str = extracted_str.replace("'", '"')
                extracted_str = re.sub(r"(\w+):", r'"\1":', extracted_str)
                try:
                    return json.loads(extracted_str)
                except json.JSONDecodeError as e:
                    self.excavate.debug(f"Failed to decode JSON: {e}")
                    return None

            def extract(self):
                extracted_results = self.extraction_regex.findall(str(self.result))
                if extracted_results:
                    for action, extracted_parameters in extracted_results:
                        extracted_parameters_dict = self.convert_to_dict(extracted_parameters)
                        for parameter_name, original_value in extracted_parameters_dict.items():
                            yield self.output_type, parameter_name, original_value, action, _exclude_key(
                                extracted_parameters_dict, parameter_name
                            )

        class PostJquery(GetJquery):
            name = "POST jquery"
            discovery_regex = r"/\$.post\([^\)].+\)/ nocase"
            extraction_regex = re.compile(r"\$.post\([\'\"](.+)[\'\"].+(\{.+\})\)")
            output_type = "POSTPARAM"

        class HtmlTags(ParameterExtractorRule):
            name = "HTML Tags"
            discovery_regex = r'/<[^>]+(href|src)=["\'][^"\']*["\'][^>]*>/ nocase'
            extraction_regex = bbot_regexes.tag_attribute_regex
            output_type = "GETPARAM"

            def extract(self):
                urls = self.extraction_regex.findall(str(self.result))
                for url in urls:
                    parsed_url = urlparse(url)
                    query_strings = parse_qs(parsed_url.query)
                    query_strings_dict = {
                        k: v[0] if isinstance(v, list) and len(v) == 1 else v for k, v in query_strings.items()
                    }
                    for parameter_name, original_value in query_strings_dict.items():
                        yield self.output_type, parameter_name, original_value, url, _exclude_key(
                            query_strings_dict, parameter_name
                        )

        class GetForm(ParameterExtractorRule):
            name = "GET Form"
            discovery_regex = r'/<form[^>]*\bmethod=["\']?get["\']?[^>]*>.*<\/form>/s nocase'
            form_content_regexes = [
                bbot_regexes.input_tag_regex,
                bbot_regexes.select_tag_regex,
                bbot_regexes.textarea_tag_regex,
            ]
            extraction_regex = bbot_regexes.get_form_regex
            output_type = "GETPARAM"

            def extract(self):
                forms = self.extraction_regex.findall(str(self.result))
                for form_action, form_content in forms:
                    form_parameters = {}
                    for form_content_regex in self.form_content_regexes:
                        input_tags = form_content_regex.findall(form_content)

                        for parameter_name, original_value in input_tags:
                            form_parameters[parameter_name] = original_value

                        for parameter_name, original_value in form_parameters.items():
                            yield self.output_type, parameter_name, original_value, form_action, _exclude_key(
                                form_parameters, parameter_name
                            )

        class PostForm(GetForm):
            name = "POST Form"
            discovery_regex = r'/<form[^>]*\bmethod=["\']?post["\']?[^>]*>.*<\/form>/s nocase'
            extraction_regex = bbot_regexes.post_form_regex
            output_type = "POSTPARAM"

        def __init__(self, excavate):
            super().__init__(excavate)
            self.parameterExtractorCallbackDict = {}
            regexes_component_list = []
            parameterExtractorRules = find_subclasses(self, self.ParameterExtractorRule)
            for r in parameterExtractorRules:
                self.excavate.verbose(f"Including ParameterExtractor Submodule: {r.__name__}")
                self.parameterExtractorCallbackDict[r.__name__] = r
                regexes_component_list.append(f"${r.__name__} = {r.discovery_regex}")
            regexes_component = " ".join(regexes_component_list)
            self.yara_rules[f"parameter_extraction"] = (
                rf'rule parameter_extraction {{meta: description = "contains POST form" strings: {regexes_component} condition: any of them}}'
            )

        async def process(self, yara_results, event, yara_rule_settings, discovery_context):
            for identifier, results in yara_results.items():
                for result in results:
                    if identifier not in self.parameterExtractorCallbackDict.keys():
                        raise ExcavateError("ParameterExtractor YaraRule identified reference non-existent submodule")
                    parameterExtractorSubModule = self.parameterExtractorCallbackDict[identifier](
                        self.excavate, result
                    )
                    extracted_params = parameterExtractorSubModule.extract()
                    if extracted_params:
                        for (
                            parameter_type,
                            parameter_name,
                            original_value,
                            endpoint,
                            additional_params,
                        ) in extracted_params:

                            self.excavate.debug(
                                f"Found Parameter [{parameter_name}] in [{parameterExtractorSubModule.name}] ParameterExtractor Submodule"
                            )
                            endpoint = event.data["url"] if not endpoint else endpoint
                            url = (
                                endpoint
                                if endpoint.startswith(("http://", "https://"))
                                else f"{event.parsed_url.scheme}://{event.parsed_url.netloc}{endpoint}"
                            )

                            if self.excavate.helpers.validate_parameter(parameter_name, parameter_type):

                                if self.excavate.in_bl(parameter_name) == False:
                                    parsed_url = urlparse(url)
                                    description = f"HTTP Extracted Parameter [{parameter_name}] ({parameterExtractorSubModule.name} Submodule)"
                                    data = {
                                        "host": parsed_url.hostname,
                                        "type": parameter_type,
                                        "name": parameter_name,
                                        "original_value": original_value,
                                        "url": self.excavate.url_unparse(parameter_type, parsed_url),
                                        "additional_params": additional_params,
                                        "assigned_cookies": self.excavate.assigned_cookies,
                                        "description": description,
                                    }
                                    await self.report(
                                        data, event, yara_rule_settings, discovery_context, event_type="WEB_PARAMETER"
                                    )
                                else:
                                    self.excavate.debug(f"blocked parameter [{parameter_name}] due to BL match")
                            else:
                                self.excavate.debug(f"blocked parameter [{parameter_name}] due to validation failure")

    class CSPExtractor(ExcavateRule):
        yara_rules = {
            "csp": r'rule csp { meta: tags = "affiliate" description = "contains CSP Header" strings: $csp = /Content-Security-Policy:[^\r\n]+/ nocase condition: $csp }',
        }

        async def process(self, yara_results, event, yara_rule_settings, discovery_context):
            for identifier in yara_results.keys():
                for csp_str in yara_results[identifier]:
                    domains = await self.helpers.re.findall(bbot_regexes.dns_name_regex, csp_str)
                    unique_domains = set(domains)
                    for domain in unique_domains:
                        await self.report(domain, event, yara_rule_settings, discovery_context, event_type="DNS_NAME")

    class EmailExtractor(ExcavateRule):

        yara_rules = {
            "email": 'rule email { meta: description = "contains email address" strings: $email = /[^\\W_][\\w\\-\\.\\+\']{0,100}@[a-zA-Z0-9\\-]{1,100}(\\.[a-zA-Z0-9\\-]{1,100})*\\.[a-zA-Z]{2,63}/ nocase fullword condition: $email }',
        }

        async def process(self, yara_results, event, yara_rule_settings, discovery_context):
            for identifier in yara_results.keys():
                for email_str in yara_results[identifier]:
                    await self.report(
                        email_str, event, yara_rule_settings, discovery_context, event_type="EMAIL_ADDRESS"
                    )

    # Future Work: Emit a JWT Object, and make a new Module to ingest it.
    class JWTExtractor(ExcavateRule):
        yara_rules = {
            "jwt": r'rule jwt { meta: emit_match = "True" description = "contains JSON Web Token (JWT)" strings: $jwt = /\beyJ[_a-zA-Z0-9\/+]*\.[_a-zA-Z0-9\/+]*\.[_a-zA-Z0-9\/+]*/ nocase condition: $jwt }',
        }

    class ErrorExtractor(ExcavateRule):

        signatures = {
            "PHP_1": r"/\.php on line [0-9]+/",
            "PHP_2": r"/\.php<\/b> on line <b>[0-9]+/",
            "PHP_3": '"Fatal error:"',
            "Microsoft_SQL_Server_1": r"/\[(ODBC SQL Server Driver|SQL Server|ODBC Driver Manager)\]/",
            "Microsoft_SQL_Server_2": '"You have an error in your SQL syntax; check the manual"',
            "Java_1": r"/\.java:[0-9]+/",
            "Java_2": r"/\.java\((Inlined )?Compiled Code\)/",
            "Perl": r"/at (\/[A-Za-z0-9\._]+)*\.pm line [0-9]+/",
            "Python": r"/File \"[A-Za-z0-9\-_\.\/]*\", line [0-9]+, in/",
            "Ruby": r"/\.rb:[0-9]+:in/",
            "ASPNET_1": '"Exception of type"',
            "ASPNET_2": '"--- End of inner exception stack trace ---"',
            "ASPNET_3": '"Microsoft OLE DB Provider"',
            "ASPNET_4": r"/Error ([\d-]+) \([\dA-F]+\)/",
        }
        yara_rules = {}

        def __init__(self, excavate):
            super().__init__(excavate)
            signature_component_list = []
            for signature_name, signature in self.signatures.items():
                signature_component_list.append(rf"${signature_name} = {signature}")
            signature_component = " ".join(signature_component_list)
            self.yara_rules[f"error_detection"] = (
                f'rule error_detection {{meta: description = "contains a verbose error message" strings: {signature_component} condition: any of them}}'
            )

        async def process(self, yara_results, event, yara_rule_settings, discovery_context):
            for identifier in yara_results.keys():
                for findings in yara_results[identifier]:
                    event_data = {
                        "host": str(event.host),
                        "url": event.data.get("url", ""),
                        "description": f"{discovery_context} {yara_rule_settings.description} ({identifier})",
                    }
                    await self.report(event_data, event, yara_rule_settings, discovery_context, event_type="FINDING")

    class SerializationExtractor(ExcavateRule):

        regexes = {
            "Java": re.compile(r"[^a-zA-Z0-9\/+]rO0[a-zA-Z0-9+\/]+={0,2}"),
            "DOTNET": re.compile(r"[^a-zA-Z0-9\/+]AAEAAAD\/\/[a-zA-Z0-9\/+]+={0,2}"),
            "PHP_Array": re.compile(r"[^a-zA-Z0-9\/+]YTo[xyz0123456][a-zA-Z0-9+\/]+={0,2}"),
            "PHP_String": re.compile(r"[^a-zA-Z0-9\/+]czo[xyz0123456][a-zA-Z0-9+\/]+={0,2}"),
            "PHP_Object": re.compile(r"[^a-zA-Z0-9\/+]Tzo[xyz0123456][a-zA-Z0-9+\/]+={0,2}"),
            "Possible_Compressed": re.compile(r"[^a-zA-Z0-9\/+]H4sIAAAAAAAA[a-zA-Z0-9+\/]+={0,2}"),
        }
        yara_rules = {}

        def __init__(self, excavate):
            super().__init__(excavate)
            regexes_component_list = []
            for regex_name, regex in self.regexes.items():
                regexes_component_list.append(rf"${regex_name} = /\b{regex.pattern}/ nocase")
            regexes_component = " ".join(regexes_component_list)
            self.yara_rules[f"serialization_detection"] = (
                f'rule serialization_detection {{meta: description = "contains a possible serialized object" strings: {regexes_component} condition: any of them}}'
            )

        async def process(self, yara_results, event, yara_rule_settings, discovery_context):
            for identifier in yara_results.keys():
                for findings in yara_results[identifier]:
                    event_data = {
                        "host": str(event.host),
                        "url": event.data.get("url", ""),
                        "description": f"{discovery_context} {yara_rule_settings.description} ({identifier})",
                    }
                    await self.report(event_data, event, yara_rule_settings, discovery_context, event_type="FINDING")

    class FunctionalityExtractor(ExcavateRule):

        yara_rules = {
            "File_Upload_Functionality": r'rule File_Upload_Functionality { meta: description = "contains file upload functionality" strings: $fileuploadfunc = /<input[^>]+type=["\']?file["\']?[^>]+>/ nocase condition: $fileuploadfunc }',
            "Web_Service_WSDL": r'rule Web_Service_WSDL { meta: emit_match = "True" description = "contains a web service WSDL URL" strings: $wsdl = /https?:\/\/[^\s]*\.(wsdl)/ nocase condition: $wsdl }',
        }

    class NonHttpSchemeExtractor(ExcavateRule):
        yara_rules = {
            "Non_HTTP_Scheme": r'rule Non_HTTP_Scheme { meta: description = "contains non-http scheme URL" strings: $nonhttpscheme = /\b\w{2,35}:\/\/[\w.-]+(:\d+)?\b/ nocase fullword condition: $nonhttpscheme }'
        }

        scheme_blacklist = ["javascript", "mailto", "tel", "data", "vbscript", "about", "file"]

        async def process(self, yara_results, event, yara_rule_settings, discovery_context):
            for identifier, results in yara_results.items():
                for url_str in results:
                    scheme = url_str.split("://")[0]
                    if scheme in self.scheme_blacklist:
                        continue
                    if scheme not in self.excavate.valid_schemes:
                        continue
                    try:
                        parsed_url = urlparse(url_str)
                    except Exception as e:
                        self.excavate.debug(f"Error parsing URI {url_str}: {e}")
                        continue
                    netloc = getattr(parsed_url, "netloc", None)
                    if netloc is None:
                        continue
                    try:
                        host, port = self.excavate.helpers.split_host_port(parsed_url.netloc)
                    except ValueError as e:
                        self.excavate.debug(f"Failed to parse netloc: {e}")
                        continue
                    if parsed_url.scheme in ["http", "https"]:
                        continue
                    abort_if = lambda e: e.scope_distance > 0
                    finding_data = {"host": str(host), "description": f"Non-HTTP URI: {parsed_url.geturl()}"}
                    await self.report(finding_data, event, yara_rule_settings, discovery_context, abort_if=abort_if)
                    protocol_data = {"protocol": parsed_url.scheme, "host": str(host)}
                    if port:
                        protocol_data["port"] = port
                    await self.report(
                        protocol_data,
                        event,
                        yara_rule_settings,
                        discovery_context,
                        event_type="PROTOCOL",
                        abort_if=abort_if,
                    )

    class URLExtractor(ExcavateRule):
        yara_rules = {
            "url_full": r'rule url_full { meta: tags = "spider-danger" description = "contains full URL" strings: $url_full = /https?:\/\/([\w\.-]+)([:\/\w\.-]*)/ condition: $url_full }',
            "url_attr": r'rule url_attr { meta: tags = "spider-danger" description = "contains tag with src or href attribute" strings: $url_attr = /<[^>]+(href|src)=["\'][^"\']*["\'][^>]*>/ condition: $url_attr }',
        }
        full_url_regex = re.compile(r"(https?)://((?:\w|\d)(?:[\d\w-]+\.?)+(?::\d{1,5})?(?:/[-\w\.\(\)]*[-\w\.]+)*/?)")
        full_url_regex_strict = re.compile(r"^(https?):\/\/([\w.-]+)(?::\d{1,5})?(\/[\w\/\.-]*)?(\?[^\s]+)?$")
        tag_attribute_regex = bbot_regexes.tag_attribute_regex

        async def process(self, yara_results, event, yara_rule_settings, discovery_context):

            for identifier, results in yara_results.items():
                urls_found = 0
                for url_str in results:
                    if identifier == "url_full":
                        if not await self.helpers.re.search(self.full_url_regex, url_str):
                            self.excavate.debug(
                                f"Rejecting potential full URL [{url_str}] as did not match full_url_regex"
                            )
                            continue
                        final_url = url_str

                        self.excavate.debug(f"Discovered Full URL [{final_url}]")
                    elif identifier == "url_attr":
                        m = await self.helpers.re.search(self.tag_attribute_regex, url_str)
                        if not m:
                            self.excavate.debug(
                                f"Rejecting potential attribute URL [{url_str}] as did not match tag_attribute_regex"
                            )
                            continue
                        unescaped_url = html.unescape(m.group(1))
                        source_url = event.parsed_url.geturl()
                        final_url = urljoin(source_url, unescaped_url)
                        if not await self.helpers.re.search(self.full_url_regex_strict, final_url):
                            self.excavate.debug(
                                f"Rejecting reconstructed URL [{final_url}] as did not match full_url_regex_strict"
                            )
                            continue
                        self.excavate.debug(
                            f"Reconstructed Full URL [{final_url}] from extracted relative URL [{unescaped_url}] "
                        )

                    if self.excavate.scan.in_scope(final_url):
                        urls_found += 1

                    await self.report(
                        final_url,
                        event,
                        yara_rule_settings,
                        discovery_context,
                        event_type="URL_UNVERIFIED",
                        urls_found=urls_found,
                    )

        async def report_prep(self, event_data, event_type, event, tags, **kwargs):
            event_draft = self.excavate.make_event(event_data, event_type, parent=event)
            if not event_draft:
                return None
            url_in_scope = self.excavate.scan.in_scope(event_draft)
            urls_found = kwargs.get("urls_found", None)
            if urls_found:
                exceeds_max_links = urls_found > self.excavate.scan.web_spider_links_per_page and url_in_scope
                if exceeds_max_links:
                    tags.append("spider-max")
            event_draft.tags = tags
            return event_draft

    class HostnameExtractor(ExcavateRule):
        yara_rules = {}

        def __init__(self, excavate):
            super().__init__(excavate)
            regexes_component_list = []
            if excavate.scan.dns_regexes_yara:
                for i, r in enumerate(excavate.scan.dns_regexes_yara):
                    regexes_component_list.append(rf"$dns_name_{i} = /\b{r.pattern}/ nocase")
                regexes_component = " ".join(regexes_component_list)
                self.yara_rules[f"hostname_extraction"] = (
                    f'rule hostname_extraction {{meta: description = "matches DNS hostname pattern derived from target(s)" strings: {regexes_component} condition: any of them}}'
                )

        async def process(self, yara_results, event, yara_rule_settings, discovery_context):
            for identifier in yara_results.keys():
                for domain_str in yara_results[identifier]:
                    await self.report(domain_str, event, yara_rule_settings, discovery_context, event_type="DNS_NAME")

    def add_yara_rule(self, rule_name, rule_content, rule_instance):
        rule_instance.name = rule_name
        self.yara_rules_dict[rule_name] = rule_content
        self.yara_preprocess_dict[rule_name] = rule_instance.preprocess

    async def extract_yara_rules(self, rules_content):
        for r in await self.helpers.re.findall(self.yara_rule_regex, rules_content):
            yield r

    async def setup(self):
        self.yara_rules_dict = {}
        self.yara_preprocess_dict = {}

        modules_WEB_PARAMETER = [
            module_name
            for module_name, module in self.scan.modules.items()
            if "WEB_PARAMETER" in module.watched_events
        ]

        self.parameter_extraction = bool(modules_WEB_PARAMETER)

        self.retain_querystring = False
        if self.config.get("retain_querystring", False) == True:
            self.retain_querystring = True

        for module in self.scan.modules.values():
            if not str(module).startswith("_"):
                ExcavateRules = find_subclasses(module, ExcavateRule)
                for e in ExcavateRules:
                    self.verbose(f"Including Submodule {e.__name__}")
                    if e.__name__ == "ParameterExtractor":
                        message = (
                            "Parameter Extraction disabled because no modules consume WEB_PARAMETER events"
                            if not self.parameter_extraction
                            else f"Parameter Extraction enabled because the following modules consume WEB_PARAMETER events: [{', '.join(modules_WEB_PARAMETER)}]"
                        )
                        self.debug(message) if not self.parameter_extraction else self.hugeinfo(message)
                        # do not add parameter extraction yara rules if it's disabled
                        if not self.parameter_extraction:
                            continue
                    excavateRule = e(self)
                    for rule_name, rule_content in excavateRule.yara_rules.items():
                        self.add_yara_rule(rule_name, rule_content, excavateRule)

        self.custom_yara_rules = str(self.config.get("custom_yara_rules", ""))
        if self.custom_yara_rules:
            custom_rules_count = 0
            if Path(self.custom_yara_rules).is_file():
                with open(self.custom_yara_rules) as f:
                    rules_content = f.read()
                self.debug(f"Successfully loaded secrets file [{self.custom_yara_rules}]")
            else:
                self.debug(f"Custom secrets is NOT a file. Will attempt to treat it as rule content")
                rules_content = self.custom_yara_rules

            self.debug(f"Final combined yara rule contents: {rules_content}")
            custom_yara_rule_processed = self.extract_yara_rules(rules_content)
            async for rule_content in custom_yara_rule_processed:
                try:
                    yara.compile(source=rule_content)
                except yara.SyntaxError as e:
                    self.hugewarning(f"Custom Yara rule failed to compile: {e}")
                    return False

                rule_match = await self.helpers.re.search(self.yara_rule_name_regex, rule_content)
                if not rule_match:
                    self.hugewarning(f"Custom Yara formatted incorrectly: could not find rule name")
                    return False

                rule_name = rule_match.groups(1)[0]
                c = CustomExtractor(self)
                self.add_yara_rule(rule_name, rule_content, c)
                custom_rules_count += 1
            if custom_rules_count > 0:
                self.hugeinfo(f"Successfully added {str(custom_rules_count)} custom Yara rule(s)")

        yara_max_match_data = self.config.get("yara_max_match_data", 2000)

        yara.set_config(max_match_data=yara_max_match_data)
        yara_rules_combined = "\n".join(self.yara_rules_dict.values())
        try:
            self.yara_rules = yara.compile(source=yara_rules_combined)
        except yara.SyntaxError as e:
            self.hugewarning(f"Yara Rules failed to compile with error: [{e}]")
            self.debug(yara_rules_combined)
            return False

        # pre-load valid URL schemes
        valid_schemes_filename = self.helpers.wordlist_dir / "valid_url_schemes.txt"
        self.valid_schemes = set(self.helpers.read_file(valid_schemes_filename))

        self.url_querystring_remove = self.scan.config.get("url_querystring_remove", True)

        return True

    async def search(self, data, event, content_type, discovery_context="HTTP response"):
        if not data:
            return None

        decoded_data = await self.helpers.re.recursive_decode(data)

        content_type_lower = content_type.lower() if content_type else ""
        extraction_map = {
            "json": self.helpers.extract_params_json,
            "xml": self.helpers.extract_params_xml,
        }

        for source_type, extract_func in extraction_map.items():
            if source_type in content_type_lower:
                results = extract_func(data)
                if results:
                    for parameter_name, original_value in results:
                        description = (
                            f"HTTP Extracted Parameter (speculative from {source_type} content) [{parameter_name}]"
                        )
                        data = {
                            "host": str(event.host),
                            "type": "SPECULATIVE",
                            "name": parameter_name,
                            "original_value": original_value,
                            "url": str(event.data["url"]),
                            "additional_params": {},
                            "assigned_cookies": self.assigned_cookies,
                            "description": description,
                        }
                        context = f"excavate's Parameter extractor found a speculative WEB_PARAMETER: {parameter_name} by parsing {source_type} data from {str(event.host)}"
                        await self.emit_event(data, "WEB_PARAMETER", event, context=context)
                return

        for result in self.yara_rules.match(data=f"{data}\n{decoded_data}"):
            rule_name = result.rule
            if rule_name in self.yara_preprocess_dict:
                await self.yara_preprocess_dict[rule_name](result, event, discovery_context)
            else:
                self.hugewarning(f"YARA Rule {rule_name} not found in pre-compiled rules")

    async def handle_event(self, event):
        # Harvest GET parameters from URL, if it came directly from the target, and parameter extraction is enabled
        if (
            self.parameter_extraction == True
            and self.url_querystring_remove == False
            and str(event.parent.parent.module) == "TARGET"
        ):
            self.debug(f"Processing target URL [{urlunparse(event.parsed_url)}] for GET parameters")
            for (
                method,
                parsed_url,
                parameter_name,
                original_value,
                regex_name,
                additional_params,
            ) in extract_params_url(event.parsed_url):
                if self.in_bl(parameter_name) == False:
                    description = f"HTTP Extracted Parameter [{parameter_name}] (Target URL)"
                    data = {
                        "host": parsed_url.hostname,
                        "type": "GETPARAM",
                        "name": parameter_name,
                        "original_value": original_value,
                        "url": self.url_unparse("GETPARAM", parsed_url),
                        "description": description,
                        "additional_params": additional_params,
                    }
                    context = f"Excavate parsed a URL directly from the scan target for parameters and found [GETPARAM] Parameter Name: [{parameter_name}] and emitted a WEB_PARAMETER for it"
                    await self.emit_event(data, "WEB_PARAMETER", event, context=context)

        data = event.data

        # process response data
        body = event.data.get("body", "")
        headers = event.data.get("header-dict", {})
<<<<<<< HEAD

        if body == "" and headers == {}:

=======

        if body == "" and headers == {}:
>>>>>>> 910cbd53
            return

        self.assigned_cookies = {}
        content_type = None
        reported_location_header = False
<<<<<<< HEAD

=======
>>>>>>> 910cbd53
        for header, header_values in headers.items():
            for header_value in header_values:
                if header.lower() == "set-cookie":
                    if "=" not in header_value:
                        self.debug(f"Cookie found without '=': {header_value}")
                        continue
                    else:
                        cookie_name = header_value.split("=")[0]
                        cookie_value = header_value.split("=")[1].split(";")[0]

                        if self.in_bl(cookie_value) == False:
                            self.assigned_cookies[cookie_name] = cookie_value
                            description = f"Set-Cookie Assigned Cookie [{cookie_name}]"
                            data = {
                                "host": str(event.host),
                                "type": "COOKIE",
                                "name": cookie_name,
                                "original_value": cookie_value,
                                "url": self.url_unparse("COOKIE", event.parsed_url),
                                "description": description,
                            }
                            context = f"Excavate noticed a set-cookie header for cookie [{cookie_name}] and emitted a WEB_PARAMETER for it"
                            await self.emit_event(data, "WEB_PARAMETER", event, context=context)
                        else:
                            self.debug(f"blocked cookie parameter [{cookie_name}] due to BL match")
                if header.lower() == "location":
                    redirect_location = getattr(event, "redirect_location", "")
                    if redirect_location:
                        scheme = self.helpers.is_uri(redirect_location, return_scheme=True)
                        if scheme in ("http", "https"):
                            web_spider_distance = getattr(event, "web_spider_distance", 0)
                            num_redirects = max(getattr(event, "num_redirects", 0), web_spider_distance)
                            if num_redirects <= self.scan.web_max_redirects:
                                # we do not want to allow the web_spider_distance to be incremented on redirects, so we do not add spider-danger tag
                                url_event = self.make_event(
                                    redirect_location, "URL_UNVERIFIED", event, tags="affiliate"
                                )
                                if url_event is not None:
                                    reported_location_header = True
                                    await self.emit_event(
                                        url_event,
                                        context=f'evcavate looked in "Location" header and found {url_event.type}: {url_event.data}',
                                    )

<<<<<<< HEAD
                        # Try to extract parameters from the redirect URL
                        if self.parameter_extraction:

=======
                            # Try to extract parameters from the redirect URL
>>>>>>> 910cbd53
                            for (
                                method,
                                parsed_url,
                                parameter_name,
                                original_value,
                                regex_name,
                                additional_params,
                            ) in extract_params_location(header_value, event.parsed_url):
                                if self.in_bl(parameter_name) == False:
                                    description = f"HTTP Extracted Parameter [{parameter_name}] (Location Header)"
                                    data = {
                                        "host": parsed_url.hostname,
                                        "type": "GETPARAM",
                                        "name": parameter_name,
                                        "original_value": original_value,
                                        "url": self.url_unparse("GETPARAM", parsed_url),
                                        "description": description,
                                        "additional_params": additional_params,
                                    }
                                    context = f"Excavate parsed a location header for parameters and found [GETPARAM] Parameter Name: [{parameter_name}] and emitted a WEB_PARAMETER for it"
                                    await self.emit_event(data, "WEB_PARAMETER", event, context=context)

                    else:
                        self.warning("location header found but missing redirect_location in HTTP_RESPONSE")
                if header.lower() == "content-type":
                    content_type = headers["content-type"][0]

        await self.search(
            body,
            event,
            content_type,
            discovery_context="HTTP response (body)",
        )

        if reported_location_header:
            # Location header should be removed if we already found and emitted a result.
            # Failure to do so results in a race against the same URL extracted by the URLExtractor submodule
            # If the extracted URL wins, it will cause the manual one to be a dupe, but it will have a higher web_spider_distance.
            headers.pop("location")
        headers_str = "\n".join(f"{k}: {v}" for k, values in headers.items() for v in values)

        await self.search(
            headers_str,
            event,
            content_type,
            discovery_context="HTTP response (headers)",
        )<|MERGE_RESOLUTION|>--- conflicted
+++ resolved
@@ -930,23 +930,13 @@
         # process response data
         body = event.data.get("body", "")
         headers = event.data.get("header-dict", {})
-<<<<<<< HEAD
-
         if body == "" and headers == {}:
-
-=======
-
-        if body == "" and headers == {}:
->>>>>>> 910cbd53
             return
 
         self.assigned_cookies = {}
         content_type = None
         reported_location_header = False
-<<<<<<< HEAD
-
-=======
->>>>>>> 910cbd53
+
         for header, header_values in headers.items():
             for header_value in header_values:
                 if header.lower() == "set-cookie":
@@ -991,13 +981,9 @@
                                         context=f'evcavate looked in "Location" header and found {url_event.type}: {url_event.data}',
                                     )
 
-<<<<<<< HEAD
                         # Try to extract parameters from the redirect URL
                         if self.parameter_extraction:
 
-=======
-                            # Try to extract parameters from the redirect URL
->>>>>>> 910cbd53
                             for (
                                 method,
                                 parsed_url,
@@ -1019,7 +1005,6 @@
                                     }
                                     context = f"Excavate parsed a location header for parameters and found [GETPARAM] Parameter Name: [{parameter_name}] and emitted a WEB_PARAMETER for it"
                                     await self.emit_event(data, "WEB_PARAMETER", event, context=context)
-
                     else:
                         self.warning("location header found but missing redirect_location in HTTP_RESPONSE")
                 if header.lower() == "content-type":
