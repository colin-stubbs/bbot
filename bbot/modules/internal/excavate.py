import html
import base64
import jwt as j
import regex as re
from urllib.parse import urljoin

from bbot.core.helpers.regexes import _email_regex, dns_name_regex
from bbot.modules.internal.base import BaseInternalModule


class BaseExtractor:
    # If using capture groups, be sure to name them beginning with "capture".
    regexes = {}

    def __init__(self, excavate):
        self.excavate = excavate
        self.helpers = excavate.helpers
        self.compiled_regexes = {}
        for rname, r in self.regexes.items():
            self.compiled_regexes[rname] = re.compile(r)

    async def search(self, content, event, **kwargs):
        results = set()
        async for result, name in self._search(content, event, **kwargs):
            results.add((result, name))
        for result, name in results:
            await self.report(result, name, event, **kwargs)

    async def _search(self, content, event, **kwargs):
        for name, regex in self.compiled_regexes.items():
            # yield to event loop
            await self.excavate.helpers.sleep(0)
            for result in await self.helpers.re.findall(regex, content):
                yield result, name

    async def report(self, result, name, event):
        pass


class CSPExtractor(BaseExtractor):
    regexes = {"CSP": r"(?i)(?m)Content-Security-Policy:.+$"}

    async def extract_domains(self, csp):
        domains = await self.helpers.re.findall(dns_name_regex, csp)
        unique_domains = set(domains)
        return unique_domains

    async def search(self, content, event, **kwargs):
        async for csp, name in self._search(content, event, **kwargs):
            extracted_domains = await self.extract_domains(csp)
            for domain in extracted_domains:
                await self.report(domain, event, **kwargs)

    async def report(self, domain, event, **kwargs):
        await self.excavate.emit_event(
            domain,
            "DNS_NAME",
            parent=event,
            tags=["affiliate"],
            context=f"{{module}}'s CSP extractor found {{event.type}}: {{event.data}} in CSP header",
        )


class HostnameExtractor(BaseExtractor):
    regexes = {}

    def __init__(self, excavate):
        for i, r in enumerate(excavate.scan.dns_regexes):
            self.regexes[f"dns_name_{i+1}"] = r.pattern
        super().__init__(excavate)

    async def report(self, result, name, event, **kwargs):
        context = kwargs.get("discovery_context", "")
        await self.excavate.emit_event(
            result,
            "DNS_NAME",
            parent=event,
            context=f"{{module}}'s hostname extractor found {{event.type}}: {{event.data}} from {context} using regex derived from target domain",
        )


class URLExtractor(BaseExtractor):
    url_path_regex = r"((?:\w|\d)(?:[\d\w-]+\.?)+(?::\d{1,5})?(?:/[-\w\.\(\)]*[-\w\.]+)*/?)"
    regexes = {
        "fulluri": r"(?i)" + r"([a-z]\w{1,15})://" + url_path_regex,
        "fullurl": r"(?i)" + r"(https?)://" + url_path_regex,
        "a-tag": r"<a\s+(?:[^>]*?\s+)?href=([\"'])(.*?)\1",
        "link-tag": r"<link\s+(?:[^>]*?\s+)?href=([\"'])(.*?)\1",
        "script-tag": r"<script\s+(?:[^>]*?\s+)?src=([\"'])(.*?)\1",
    }

    prefix_blacklist = ["javascript:", "mailto:", "tel:", "data:", "vbscript:", "about:", "file:"]

    def __init__(self, *args, **kwargs):
        super().__init__(*args, **kwargs)
        self.web_spider_links_per_page = self.excavate.scan.config.get("web_spider_links_per_page", 20)

    async def search(self, content, event, **kwargs):
        consider_spider_danger = kwargs.get("consider_spider_danger", True)
        web_spider_distance = getattr(event, "web_spider_distance", 0)

        result_hashes = set()
        results = []
        async for result in self._search(content, event, **kwargs):
            result_hash = hash(result[0])
            if result_hash not in result_hashes:
                result_hashes.add(result_hash)
                results.append(result)

        urls_found = 0
        for result, name in results:
            url_event = await self.report(result, name, event, **kwargs)
            if url_event is not None:
                url_in_scope = self.excavate.scan.in_scope(url_event)
                is_spider_danger = self.excavate.helpers.is_spider_danger(event, result)
                exceeds_max_links = urls_found >= self.web_spider_links_per_page and url_in_scope
                exceeds_redirect_distance = (not consider_spider_danger) and (
                    web_spider_distance > self.excavate.max_redirects
                )
                if is_spider_danger or exceeds_max_links or exceeds_redirect_distance:
                    reason = "its spider depth or distance exceeds the scan's limits"
                    if exceeds_max_links:
                        reason = f"it exceeds the max number of links per page ({self.web_spider_links_per_page})"
                    elif exceeds_redirect_distance:
                        reason = (
                            f"its spider distance exceeds the max number of redirects ({self.excavate.max_redirects})"
                        )
                    self.excavate.debug(f"Tagging {url_event} as spider-danger because {reason}")
                    url_event.add_tag("spider-danger")
                if "url" in event.data:
                    message = f"Found URL [{result}] from parsing [{event.data.get('url')}] with regex [{name}]"
                else:
                    message = (
                        f"Found URL [{result}] from parsing [{event.source.data.get('path')}] with regex [{name}]"
                    )
                self.excavate.debug(message)
                await self.excavate.emit_event(url_event)
                if url_in_scope:
                    urls_found += 1

    async def _search(self, content, event, **kwargs):
        parsed = getattr(event, "parsed_url", None)
        for name, regex in self.compiled_regexes.items():
            # yield to event loop
            await self.excavate.helpers.sleep(0)
            for result in await self.helpers.re.findall(regex, content):
                if name.startswith("full"):
                    protocol, other = result
                    result = f"{protocol}://{other}"

                elif parsed and name.endswith("-tag"):
                    path = html.unescape(result[1])

                    for p in self.prefix_blacklist:
                        if path.lower().startswith(p.lower()):
                            self.excavate.debug(
                                f"omitted result from a-tag parser because of blacklisted prefix [{p}]"
                            )
                            continue

                    if not self.compiled_regexes["fullurl"].match(path):
                        source_url = event.parsed_url.geturl()
                        result = urljoin(source_url, path)
                        # this is necessary to weed out mailto: and such
                        if not self.compiled_regexes["fullurl"].match(result):
                            continue
                    else:
                        result = path

                yield result, name

    async def report(self, result, name, event, **kwargs):
        context = kwargs.get("discovery_context", "")
        parsed_uri = None
        try:
            parsed_uri = self.excavate.helpers.urlparse(result)
        except Exception as e:
            self.excavate.debug(f"Error parsing URI {result}: {e}")
        netloc = getattr(parsed_uri, "netloc", None)
        if netloc is None:
            return
        host, port = self.excavate.helpers.split_host_port(parsed_uri.netloc)
        # Handle non-HTTP URIs (ftp, s3, etc.)
        if not "http" in parsed_uri.scheme.lower():
            # these findings are pretty mundane so don't bother with them if they aren't in scope
            abort_if = lambda e: e.scope_distance > 0
            event_data = {"host": str(host), "description": f"Non-HTTP URI: {result}"}
            parsed_url = getattr(event, "parsed_url", None)
            if parsed_url:
                event_data["url"] = parsed_url.geturl()
            await self.excavate.emit_event(
                event_data,
                "FINDING",
                parent=event,
                abort_if=abort_if,
                context=f"{{module}}'s URL extractor found {{event.type}}: Non-HTTP URI {{event.data}} in {context}",
            )
            protocol_data = {"protocol": parsed_uri.scheme, "host": str(host)}
            if port:
                protocol_data["port"] = port
            await self.excavate.emit_event(
                protocol_data,
                "PROTOCOL",
                parent=event,
                abort_if=abort_if,
                context=f"{{module}}'s URL extractor found {{event.type}}: {{event.data}} in {result} while searching {context}",
            )
            return

        return self.excavate.make_event(
            result,
            "URL_UNVERIFIED",
            parent=event,
            context=f"{{module}}'s URL extractor ({name} regex) found {{event.type}}: {{event.data}} in {context}",
        )


class EmailExtractor(BaseExtractor):
    regexes = {"email": _email_regex}
    tld_blacklist = ["png", "jpg", "jpeg", "bmp", "ico", "gif", "svg", "css", "ttf", "woff", "woff2"]

    async def report(self, result, name, event, **kwargs):
        context = kwargs.get("discovery_context", "")
        result = result.lower()
        tld = result.split(".")[-1]
        if tld not in self.tld_blacklist:
<<<<<<< HEAD
            self.excavate.debug(f"Found email address [{result}] from parsing [{event.data.get('url')}]")
            await self.excavate.emit_event(
                result,
                "EMAIL_ADDRESS",
                parent=event,
                context=f"{{module}}'s email extractor found {{event.type}}: {{event.data}} in {context}",
            )
=======
            if "url" in event.data:
                message = f"Found email address [{result}] from parsing [{event.data.get('url')}]"
            else:
                message = f"Found email address [{result}] from parsing [{event.source.data.get('path')}]"
            self.excavate.debug(message)
            await self.excavate.emit_event(result, "EMAIL_ADDRESS", source=event)
>>>>>>> d9b664f7


class ErrorExtractor(BaseExtractor):
    regexes = {
        "PHP:1": r"\.php on line [0-9]+",
        "PHP:2": r"\.php</b> on line <b>[0-9]+",
        "PHP:3": "Fatal error:",
        "Microsoft SQL Server:1": r"\[(ODBC SQL Server Driver|SQL Server|ODBC Driver Manager)\]",
        "Microsoft SQL Server:2": "You have an error in your SQL syntax; check the manual",
        "Java:1": r"\.java:[0-9]+",
        "Java:2": r"\.java\((Inlined )?Compiled Code\)",
        "Perl": r"at (\/[A-Za-z0-9\.]+)*\.pm line [0-9]+",
        "Python": r"File \"[A-Za-z0-9\-_\./]*\", line [0-9]+, in",
        "Ruby": r"\.rb:[0-9]+:in",
        "ASP.NET:1": "Exception of type",
        "ASP.NET:2": "--- End of inner exception stack trace ---",
        "ASP.NET:3": "Microsoft OLE DB Provider",
        "ASP.NET:4": r"Error ([\d-]+) \([\dA-F]+\)",
    }

    async def report(self, result, name, event, **kwargs):
        context = kwargs.get("discovery_context", "")
        self.excavate.debug(f"Found error message from parsing [{event.data.get('url')}] with regex [{name}]")
        description = f"Error message Detected at Error Type: {name}"
        await self.excavate.emit_event(
            {"host": str(event.host), "url": event.data.get("url", ""), "description": description},
            "FINDING",
            parent=event,
            context=f"{{module}}'s error message extractor detected {{event.type}}: {name} error message in {context}",
        )


class JWTExtractor(BaseExtractor):
    regexes = {"JWT": r"eyJ(?:[\w-]*\.)(?:[\w-]*\.)[\w-]*"}

    async def report(self, result, name, event, **kwargs):
        context = kwargs.get("discovery_context", "")
        self.excavate.debug(f"Found JWT candidate [{result}]")
        try:
            j.decode(result, options={"verify_signature": False})
            jwt_headers = j.get_unverified_header(result)
            tags = []
            if jwt_headers["alg"].upper()[0:2] == "HS":
                tags = ["crackable"]
            description = f"JWT Identified [{result}]"
            await self.excavate.emit_event(
                {"host": str(event.host), "url": event.data.get("url", ""), "description": description},
                "FINDING",
                event,
                tags=tags,
                context=f"{{module}}'s JWT extractor found {{event.type}}: {name} in {context}",
            )

        except j.exceptions.DecodeError:
            self.excavate.debug(f"Error decoding JWT candidate {result}")


class SerializationExtractor(BaseExtractor):
    regexes = {
        "Java": r"(?:[^a-zA-Z0-9+/]|^)(rO0[a-zA-Z0-9+/]+={,2})",
        ".NET": r"(?:[^a-zA-Z0-9+/]|^)(AAEAAAD//[a-zA-Z0-9+/]+={,2})",
        "PHP (Array)": r"(?:[^a-zA-Z0-9+/]|^)(YTo[xyz0123456][a-zA-Z0-9+/]+={,2})",
        "PHP (String)": r"(?:[^a-zA-Z0-9+/]|^)(czo[xyz0123456][a-zA-Z0-9+/]+={,2})",
        "PHP (Object)": r"(?:[^a-zA-Z0-9+/]|^)(Tzo[xyz0123456][a-zA-Z0-9+/]+={,2})",
        "Possible Compressed": r"(?:[^a-zA-Z0-9+/]|^)(H4sIAAAAAAAA[a-zA-Z0-9+/]+={,2})",
    }

    async def report(self, result, name, event, **kwargs):
        context = kwargs.get("discovery_context", "")
        description = f"{name} serialized object found: [{self.excavate.helpers.truncate_string(result,2000)}]"
        await self.excavate.emit_event(
            {"host": str(event.host), "url": event.data.get("url"), "description": description},
            "FINDING",
            event,
            context=f"{{module}}'s serialization extractor found {{event.type}}: {name} serialized object in {context}",
        )


class FunctionalityExtractor(BaseExtractor):
    regexes = {
        "File Upload Functionality": r"(<input[^>]+type=[\"']?file[\"']?[^>]+>)",
        "Web Service WSDL": r"(?i)((?:http|https)://[^\s]*?.(?:wsdl))",
    }

    async def report(self, result, name, event, **kwargs):
        context = kwargs.get("discovery_context", "")
        description = f"{name} found"
        await self.excavate.emit_event(
            {"host": str(event.host), "url": event.data.get("url"), "description": description},
            "FINDING",
            event,
            context=f"{{module}}'s functionality extractor discovered {{event.type}}: {name} in {context}",
        )


class JavascriptExtractor(BaseExtractor):
    # based on on https://github.com/m4ll0k/SecretFinder/blob/master/SecretFinder.py

    regexes = {
        "google_api": r"AIza[0-9A-Za-z-_]{35}",
        "firebase": r"AAAA[A-Za-z0-9_-]{7}:[A-Za-z0-9_-]{140}",
        "google_oauth": r"ya29\.[0-9A-Za-z\-_]+",
        "amazon_aws_access_key_id": r"A[SK]IA[0-9A-Z]{16}",
        "amazon_mws_auth_token": r"amzn\\.mws\\.[0-9a-f]{8}-[0-9a-f]{4}-[0-9a-f]{4}-[0-9a-f]{4}-[0-9a-f]{12}",
        # "amazon_aws_url": r"s3\.amazonaws.com[/]+|[a-zA-Z0-9_-]*\.s3\.amazonaws.com",
        # "amazon_aws_url2": r"[a-zA-Z0-9-\.\_]+\.s3\.amazonaws\.com",
        # "amazon_aws_url3": r"s3://[a-zA-Z0-9-\.\_]+",
        # "amazon_aws_url4": r"s3.amazonaws.com/[a-zA-Z0-9-\.\_]+",
        # "amazon_aws_url5": r"s3.console.aws.amazon.com/s3/buckets/[a-zA-Z0-9-\.\_]+",
        "facebook_access_token": r"EAACEdEose0cBA[0-9A-Za-z]+",
        "authorization_basic": r"(?i)basic [a-zA-Z0-9:_\+\/-]{4,100}={0,2}",
        "authorization_bearer": r"bearer [a-zA-Z0-9_\-\.=:_\+\/]{5,100}",
        "apikey": r"api(?:key|_key)\s?=\s?[\'\"\`][a-zA-Z0-9_\-]{5,100}[\'\"\`]",
        "mailgun_api_key": r"key-[0-9a-zA-Z]{32}",
        "paypal_braintree_access_token": r"access_token\$production\$[0-9a-z]{16}\$[0-9a-f]{32}",
        "square_oauth_secret": r"sq0csp-[ 0-9A-Za-z\-_]{43}|sq0[a-z]{3}-[0-9A-Za-z\-_]{22,43}",
        "square_access_token": r"sqOatp-[0-9A-Za-z\-_]{22}",
        "stripe_standard_api": r"sk_live_[0-9a-zA-Z]{24}",
        "stripe_restricted_api": r"rk_live_[0-9a-zA-Z]{24}",
        "github_access_token": r"[a-zA-Z0-9_-]*:[a-zA-Z0-9_\-]+@github\.com*",
        "rsa_private_key": r"-----BEGIN RSA PRIVATE KEY-----",
        "ssh_dsa_private_key": r"-----BEGIN DSA PRIVATE KEY-----",
        "ssh_dc_private_key": r"-----BEGIN EC PRIVATE KEY-----",
        "pgp_private_block": r"-----BEGIN PGP PRIVATE KEY BLOCK-----",
        "json_web_token": r"ey[A-Za-z0-9-_=]+\.[A-Za-z0-9-_=]+\.?[A-Za-z0-9-_.+/=]*$",
        "slack_token": r"\"api_token\":\"(xox[a-zA-Z]-[a-zA-Z0-9-]+)\"",
        "SSH_privKey": r"([-]+BEGIN [^\s]+ PRIVATE KEY[-]+[\s]*[^-]*[-]+END [^\s]+ PRIVATE KEY[-]+)",
        "possible_creds_var": r"(?:password|passwd|pwd|pass)\s*=+\s*['\"][^\s'\"]{1,60}['\"]",
    }

    async def report(self, result, name, event, **kwargs):
        context = kwargs.get("discovery_context", "")
        # ensure that basic auth matches aren't false positives
        if name == "authorization_basic":
            try:
                b64test = base64.b64decode(result.split(" ", 1)[-1].encode())
                if b":" not in b64test:
                    return
            except (base64.binascii.Error, UnicodeDecodeError):
                return

        self.excavate.debug(f"Found Possible Secret in Javascript [{result}]")
        description = f"Possible secret in JS [{result}] Signature [{name}]"
        await self.excavate.emit_event(
            {"host": str(event.host), "url": event.data.get("url", ""), "description": description},
            "FINDING",
            event,
            context=f"{{module}}'s Javascript extractor discovered {{event.type}}: {description} in {context}",
        )


class excavate(BaseInternalModule):
    watched_events = ["HTTP_RESPONSE", "RAW_TEXT"]
    produced_events = ["URL_UNVERIFIED"]
    flags = ["passive"]
    meta = {
        "description": "Passively extract juicy tidbits from scan data",
        "created_date": "2022-06-27",
        "author": "@liquidsec",
    }

    scope_distance_modifier = None

    async def setup(self):
        self.csp = CSPExtractor(self)
        self.hostname = HostnameExtractor(self)
        self.url = URLExtractor(self)
        self.email = EmailExtractor(self)
        self.error_extractor = ErrorExtractor(self)
        self.jwt = JWTExtractor(self)
        self.javascript = JavascriptExtractor(self)
        self.serialization = SerializationExtractor(self)
        self.functionality = FunctionalityExtractor(self)
        max_redirects = self.scan.config.get("http_max_redirects", 5)
        self.web_spider_distance = self.scan.config.get("web_spider_distance", 0)
        self.max_redirects = max(max_redirects, self.web_spider_distance)
        return True

    async def search(self, source, extractors, event, **kwargs):
        for e in extractors:
            await e.search(source, event, **kwargs)

    async def handle_event(self, event):
        data = event.data

        # HTTP_RESPONSE is a special case
        if event.type == "HTTP_RESPONSE":
            # handle redirects
            web_spider_distance = getattr(event, "web_spider_distance", 0)
            num_redirects = max(getattr(event, "num_redirects", 0), web_spider_distance)
            location = getattr(event, "redirect_location", "")
            # if it's a redirect
            if location:
                # get the url scheme
                scheme = self.helpers.is_uri(location, return_scheme=True)
                if scheme in ("http", "https"):
                    if num_redirects <= self.max_redirects:
                        # tag redirects to out-of-scope hosts as affiliates
                        url_event = self.make_event(location, "URL_UNVERIFIED", event, tags="affiliate")
                        if url_event is not None:
                            # inherit web spider distance from parent (don't increment)
                            parent_web_spider_distance = getattr(event, "web_spider_distance", 0)
                            url_event.web_spider_distance = parent_web_spider_distance
                            await self.emit_event(
                                url_event,
                                context='{module} looked in "Location" header and found {event.type}: {event.data}',
                            )
                    else:
                        self.verbose(f"Exceeded max HTTP redirects ({self.max_redirects}): {location}")

            body = await self.helpers.re.recursive_decode(event.data.get("body", ""))

            await self.search(
                body,
                [
                    self.hostname,
                    self.url,
                    self.email,
                    self.error_extractor,
                    self.jwt,
                    self.javascript,
                    self.serialization,
                    self.functionality,
                ],
                event,
                consider_spider_danger=True,
                discovery_context="HTTP response body",
            )

            headers = await self.helpers.re.recursive_decode(event.data.get("raw_header", ""))
            await self.search(
                headers,
                [self.hostname, self.url, self.email, self.error_extractor, self.jwt, self.serialization, self.csp],
                event,
                consider_spider_danger=False,
                discovery_context="HTTP response headers",
            )

        else:
            await self.search(
                str(data),
                [self.hostname, self.url, self.email, self.error_extractor, self.jwt, self.serialization],
                event,
            )<|MERGE_RESOLUTION|>--- conflicted
+++ resolved
@@ -224,22 +224,12 @@
         result = result.lower()
         tld = result.split(".")[-1]
         if tld not in self.tld_blacklist:
-<<<<<<< HEAD
-            self.excavate.debug(f"Found email address [{result}] from parsing [{event.data.get('url')}]")
             await self.excavate.emit_event(
                 result,
                 "EMAIL_ADDRESS",
                 parent=event,
                 context=f"{{module}}'s email extractor found {{event.type}}: {{event.data}} in {context}",
             )
-=======
-            if "url" in event.data:
-                message = f"Found email address [{result}] from parsing [{event.data.get('url')}]"
-            else:
-                message = f"Found email address [{result}] from parsing [{event.source.data.get('path')}]"
-            self.excavate.debug(message)
-            await self.excavate.emit_event(result, "EMAIL_ADDRESS", source=event)
->>>>>>> d9b664f7
 
 
 class ErrorExtractor(BaseExtractor):
