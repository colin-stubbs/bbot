from bbot.modules.output.txt import TXT
from bbot.modules.base import BaseModule


class Emails(TXT):
    watched_events = ["EMAIL_ADDRESS"]
<<<<<<< HEAD
    meta = {"description": "Output any email addresses found belonging to the target domain"}
=======
    flags = ["email-enum"]
    meta = {
        "description": "Output any email addresses found belonging to the target domain",
        "created_date": "2023-12-23",
        "author": "@domwhewell-sage",
    }
>>>>>>> 2a7a84b1
    options = {"output_file": ""}
    options_desc = {"output_file": "Output to file"}
    in_scope_only = True
    accept_dupes = False

    output_filename = "emails.txt"

    async def setup(self):
        self.emails_written = 0
        return await super().setup()

    def _scope_distance_check(self, event):
        return BaseModule._scope_distance_check(self, event)

    async def handle_event(self, event):
        if self.file is not None:
            self.emails_written += 1
            self.file.write(f"{event.data}\n")
            self.file.flush()

    async def report(self):
        if getattr(self, "_file", None) is not None:
            self.info(f"Saved {self.emails_written:,} email addresses to {self.output_file}")<|MERGE_RESOLUTION|>--- conflicted
+++ resolved
@@ -4,16 +4,12 @@
 
 class Emails(TXT):
     watched_events = ["EMAIL_ADDRESS"]
-<<<<<<< HEAD
-    meta = {"description": "Output any email addresses found belonging to the target domain"}
-=======
     flags = ["email-enum"]
     meta = {
         "description": "Output any email addresses found belonging to the target domain",
         "created_date": "2023-12-23",
         "author": "@domwhewell-sage",
     }
->>>>>>> 2a7a84b1
     options = {"output_file": ""}
     options_desc = {"output_file": "Output to file"}
     in_scope_only = True
