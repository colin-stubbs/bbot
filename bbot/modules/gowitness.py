import asyncio
import sqlite3
import multiprocessing
from pathlib import Path
from contextlib import suppress
from shutil import copyfile, copymode

from bbot.modules.base import BaseModule


class gowitness(BaseModule):
    watched_events = ["URL", "SOCIAL"]
    produced_events = ["WEBSCREENSHOT", "URL", "URL_UNVERIFIED", "TECHNOLOGY"]
    flags = ["active", "safe", "web-screenshots"]
    meta = {"description": "Take screenshots of webpages", "created_date": "2022-07-08", "author": "@TheTechromancer"}
    options = {
        "version": "2.4.2",
        "threads": 0,
        "timeout": 10,
        "resolution_x": 1440,
        "resolution_y": 900,
        "output_path": "",
        "social": False,
        "idle_timeout": 1800,
    }
    options_desc = {
        "version": "Gowitness version",
        "threads": "How many gowitness threads to spawn (default is number of CPUs x 2)",
        "timeout": "Preflight check timeout",
        "resolution_x": "Screenshot resolution x",
        "resolution_y": "Screenshot resolution y",
        "output_path": "Where to save screenshots",
        "social": "Whether to screenshot social media webpages",
        "idle_timeout": "Skip the current gowitness batch if it stalls for longer than this many seconds",
    }
    deps_common = ["chromium"]
    deps_ansible = [
        {
            "name": "Download gowitness",
            "get_url": {
                "url": "https://github.com/sensepost/gowitness/releases/download/#{BBOT_MODULES_GOWITNESS_VERSION}/gowitness-#{BBOT_MODULES_GOWITNESS_VERSION}-#{BBOT_OS_PLATFORM}-#{BBOT_CPU_ARCH}",
                "dest": "#{BBOT_TOOLS}/gowitness",
                "mode": "755",
            },
        },
    ]
    _batch_size = 100
    # gowitness accepts SOCIAL events up to distance 2, otherwise it is in-scope-only
    scope_distance_modifier = 2

    async def setup(self):
        num_cpus = multiprocessing.cpu_count()
        default_thread_count = min(20, num_cpus * 2)
        self.timeout = self.config.get("timeout", 10)
        self.idle_timeout = self.config.get("idle_timeout", 1800)
        self.threads = self.config.get("threads", 0)
        if not self.threads:
            self.threads = default_thread_count
        self.proxy = self.scan.config.get("http_proxy", "")
        self.resolution_x = self.config.get("resolution_x")
        self.resolution_y = self.config.get("resolution_y")
        self.visit_social = self.config.get("social", True)
        output_path = self.config.get("output_path")
        if output_path:
            self.base_path = Path(output_path) / "gowitness"
        else:
            self.base_path = self.scan.home / "gowitness"
        self.chrome_path = None
        custom_chrome_path = self.helpers.tools_dir / "chrome-linux" / "chrome"
        if custom_chrome_path.is_file():
            self.chrome_path = custom_chrome_path

        # make sure we have a working chrome install
        chrome_test_pass = False
        for binary in ("chrome", "chromium", custom_chrome_path):
            binary_path = self.helpers.which(binary)
            if binary_path and Path(binary_path).is_file():
                chrome_test_proc = await self.run_process([binary_path, "--version"])
                if getattr(chrome_test_proc, "returncode", 1) == 0:
                    self.verbose(f"Found chrome executable at {binary_path}")
                    chrome_test_pass = True
                    break
        if not chrome_test_pass:
            return False, "Failed to set up Google chrome. Please install manually or try again with --force-deps."

        self.db_path = self.base_path / "gowitness.sqlite3"
        self.screenshot_path = self.base_path / "screenshots"
        self.command = self.construct_command()
        self.prepped = False
        self.screenshots_taken = dict()
        self.connections_logged = set()
        self.technologies_found = set()
        return True

    def prep(self):
        if not self.prepped:
            self.helpers.mkdir(self.screenshot_path)
            self.db_path.touch()
            with suppress(Exception):
                copyfile(self.helpers.tools_dir / "gowitness", self.base_path / "gowitness")
                copymode(self.helpers.tools_dir / "gowitness", self.base_path / "gowitness")
            self.prepped = True

    async def filter_event(self, event):
        # Ignore URLs that are redirects
        if any(t.startswith("status-30") for t in event.tags):
            return False, "URL is a redirect"
        # ignore events from self
        if event.type == "URL" and event.module == self:
            return False, "event is from self"
        if event.type == "SOCIAL":
            if not self.visit_social:
                return False, "visit_social=False"
        else:
            # Accept out-of-scope SOCIAL pages, but not URLs
            if event.scope_distance > 0:
                return False, "event is not in-scope"
        return True

    async def handle_batch(self, *events):
        self.prep()
        event_dict = {}
        for e in events:
            key = e.data
            if e.type == "SOCIAL":
                key = e.data["url"]
            event_dict[key] = e
        stdin = "\n".join(list(event_dict))

        try:
            async for line in self.run_process_live(self.command, input=stdin, idle_timeout=self.idle_timeout):
                self.debug(line)
        except asyncio.exceptions.TimeoutError:
            urls_str = ",".join(event_dict)
            self.warning(f"Gowitness timed out while visiting the following URLs: {urls_str}", trace=False)
            return

        # emit web screenshots
        for filename, screenshot in self.new_screenshots.items():
            url = screenshot["url"]
            final_url = screenshot["final_url"]
<<<<<<< HEAD
            filename = screenshot["filename"]
            webscreenshot_data = {"filename": filename, "url": final_url}
            parent_event = event_dict[url]
            await self.emit_event(
                webscreenshot_data,
                "WEBSCREENSHOT",
                parent=parent_event,
                context=f"{{module}} visited {final_url} and saved {{event.type}} to {filename}",
            )
=======
            filename = self.screenshot_path / screenshot["filename"]
            webscreenshot_data = {"filename": str(filename), "url": final_url}
            source_event = event_dict[url]
            await self.emit_event(webscreenshot_data, "WEBSCREENSHOT", source=source_event)
>>>>>>> 41a75a3c

        # emit URLs
        for url, row in self.new_network_logs.items():
            ip = row["ip"]
            status_code = row["status_code"]
            tags = [f"status-{status_code}", f"ip-{ip}"]

            _id = row["url_id"]
            parent_url = self.screenshots_taken[_id]
            parent_event = event_dict[parent_url]
            if self.helpers.is_spider_danger(parent_event, url):
                tags.append("spider-danger")
            if url and url.startswith("http"):
                await self.emit_event(
                    url,
                    "URL_UNVERIFIED",
                    parent=parent_event,
                    tags=tags,
                    context=f"{{module}} visited {{event.type}}: {url}",
                )

        # emit technologies
        for _, row in self.new_technologies.items():
            parent_id = row["url_id"]
            parent_url = self.screenshots_taken[parent_id]
            parent_event = event_dict[parent_url]
            technology = row["value"]
            tech_data = {"technology": technology, "url": parent_url, "host": str(parent_event.host)}
            await self.emit_event(
                tech_data,
                "TECHNOLOGY",
                parent=parent_event,
                context=f"{{module}} visited {parent_url} and found {{event.type}}: {technology}",
            )

    def construct_command(self):
        # base executable
        command = ["gowitness"]
        # chrome path
        if self.chrome_path is not None:
            command += ["--chrome-path", str(self.chrome_path)]
        # db path
        command += ["--db-path", str(self.db_path)]
        # screenshot path
        command += ["--screenshot-path", str(self.screenshot_path)]
        # user agent
        command += ["--user-agent", f"{self.scan.useragent}"]
        # proxy
        if self.proxy:
            command += ["--proxy", str(self.proxy)]
        # resolution
        command += ["--resolution-x", str(self.resolution_x)]
        command += ["--resolution-y", str(self.resolution_y)]
        # input
        command += ["file", "-f", "-"]
        # threads
        command += ["--threads", str(self.threads)]
        # timeout
        command += ["--timeout", str(self.timeout)]
        return command

    @property
    def new_screenshots(self):
        screenshots = {}
        if self.db_path.is_file():
            with sqlite3.connect(str(self.db_path)) as con:
                con.row_factory = sqlite3.Row
                con.text_factory = self.helpers.smart_decode
                cur = con.cursor()
                res = self.cur_execute(cur, "SELECT * FROM urls")
                for row in res:
                    row = dict(row)
                    _id = row["id"]
                    if _id not in self.screenshots_taken:
                        self.screenshots_taken[_id] = row["url"]
                        screenshots[_id] = row
        return screenshots

    @property
    def new_network_logs(self):
        network_logs = dict()
        if self.db_path.is_file():
            with sqlite3.connect(str(self.db_path)) as con:
                con.row_factory = sqlite3.Row
                cur = con.cursor()
                res = self.cur_execute(cur, "SELECT * FROM network_logs")
                for row in res:
                    row = dict(row)
                    url = row["final_url"]
                    if url not in self.connections_logged:
                        self.connections_logged.add(url)
                        network_logs[url] = row
        return network_logs

    @property
    def new_technologies(self):
        technologies = dict()
        if self.db_path.is_file():
            with sqlite3.connect(str(self.db_path)) as con:
                con.row_factory = sqlite3.Row
                cur = con.cursor()
                res = self.cur_execute(cur, "SELECT * FROM technologies")
                for row in res:
                    _id = row["id"]
                    if _id not in self.technologies_found:
                        self.technologies_found.add(_id)
                        row = dict(row)
                        technologies[_id] = row
        return technologies

    def cur_execute(self, cur, query):
        try:
            return cur.execute(query)
        except sqlite3.OperationalError as e:
            self.warning(f"Error executing query: {query}: {e}")
            return []

    async def report(self):
        if self.screenshots_taken:
            self.success(f"{len(self.screenshots_taken):,} web screenshots captured. To view:")
            self.success(f"    - Start gowitness")
            self.success(f"        - cd {self.base_path} && ./gowitness server")
            self.success(f"    - Browse to http://localhost:7171")
        else:
            self.info(f"No web screenshots captured")<|MERGE_RESOLUTION|>--- conflicted
+++ resolved
@@ -139,8 +139,7 @@
         for filename, screenshot in self.new_screenshots.items():
             url = screenshot["url"]
             final_url = screenshot["final_url"]
-<<<<<<< HEAD
-            filename = screenshot["filename"]
+            filename = self.screenshot_path / screenshot["filename"]
             webscreenshot_data = {"filename": filename, "url": final_url}
             parent_event = event_dict[url]
             await self.emit_event(
@@ -149,12 +148,6 @@
                 parent=parent_event,
                 context=f"{{module}} visited {final_url} and saved {{event.type}} to {filename}",
             )
-=======
-            filename = self.screenshot_path / screenshot["filename"]
-            webscreenshot_data = {"filename": str(filename), "url": final_url}
-            source_event = event_dict[url]
-            await self.emit_event(webscreenshot_data, "WEBSCREENSHOT", source=source_event)
->>>>>>> 41a75a3c
 
         # emit URLs
         for url, row in self.new_network_logs.items():
