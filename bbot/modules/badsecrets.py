import multiprocessing
from pathlib import Path
from .base import BaseModule
from badsecrets.base import carve_all_modules


class badsecrets(BaseModule):
    watched_events = ["HTTP_RESPONSE"]
    produced_events = ["FINDING", "VULNERABILITY", "TECHNOLOGY"]
<<<<<<< HEAD
    flags = ["active", "safe", "web-basic"]
    meta = {"description": "Library for detecting known or weak secrets across many web frameworks"}
    options = {"custom_secrets": None}
    options_desc = {
        "custom_secrets": "Include custom secrets loaded from a local file",
=======
    flags = ["active", "safe", "web-basic", "web-thorough"]
    meta = {
        "description": "Library for detecting known or weak secrets across many web frameworks",
        "created_date": "2022-11-19",
        "author": "@liquidsec",
>>>>>>> 2a7a84b1
    }
    deps_pip = ["badsecrets~=0.4.490"]

    async def setup(self):
        self.custom_secrets = None
        custom_secrets = self.config.get("custom_secrets", None)
        if custom_secrets:
            if Path(custom_secrets).is_file():
                self.custom_secrets = custom_secrets
                self.info(f"Successfully loaded secrets file [{custom_secrets}]")
            else:
                self.warning(f"custom secrets file [{custom_secrets}] is not valid")
                return None, "Custom secrets file not valid"
        return True

    @property
    def _max_event_handlers(self):
        return max(1, multiprocessing.cpu_count() - 1)

    async def handle_event(self, event):
        resp_body = event.data.get("body", None)
        resp_headers = event.data.get("header", None)
        resp_cookies = {}
        if resp_headers:
            resp_cookies_raw = resp_headers.get("set_cookie", None)
            if resp_cookies_raw:
                if "," in resp_cookies_raw:
                    resp_cookies_list = resp_cookies_raw.split(",")
                else:
                    resp_cookies_list = [resp_cookies_raw]
                for c in resp_cookies_list:
                    c2 = c.lstrip(";").strip().split(";")[0].split("=")
                    if len(c2) == 2:
                        resp_cookies[c2[0]] = c2[1]
        if resp_body or resp_cookies:
            try:
                r_list = await self.helpers.run_in_executor_mp(
                    carve_all_modules,
                    body=resp_body,
                    headers=resp_headers,
                    cookies=resp_cookies,
                    url=event.data.get("url", None),
                    custom_resource=self.custom_secrets,
                )
            except Exception as e:
                self.warning(f"Error processing {event}: {e}")
                return
            if r_list:
                for r in r_list:
                    if r["type"] == "SecretFound":
                        data = {
                            "severity": r["description"]["severity"],
                            "description": f"Known Secret Found. Secret Type: [{r['description']['secret']}] Secret: [{r['secret']}] Product Type: [{r['description']['product']}] Product: [{self.helpers.truncate_string(r['product'],2000)}] Detecting Module: [{r['detecting_module']}] Details: [{r['details']}]",
                            "url": event.data["url"],
                            "host": str(event.host),
                        }
                        await self.emit_event(data, "VULNERABILITY", event)
                    elif r["type"] == "IdentifyOnly":
                        # There is little value to presenting a non-vulnerable asp.net viewstate, as it is not crackable without a Matrioshka brain. Just emit a technology instead.
                        if r["detecting_module"] == "ASPNET_Viewstate":
                            await self.emit_event(
                                {"technology": "microsoft asp.net", "url": event.data["url"], "host": str(event.host)},
                                "TECHNOLOGY",
                                event,
                            )
                        else:
                            data = {
                                "description": f"Cryptographic Product identified. Product Type: [{r['description']['product']}] Product: [{self.helpers.truncate_string(r['product'],2000)}] Detecting Module: [{r['detecting_module']}]",
                                "url": event.data["url"],
                                "host": str(event.host),
                            }
                            await self.emit_event(data, "FINDING", event)<|MERGE_RESOLUTION|>--- conflicted
+++ resolved
@@ -7,19 +7,15 @@
 class badsecrets(BaseModule):
     watched_events = ["HTTP_RESPONSE"]
     produced_events = ["FINDING", "VULNERABILITY", "TECHNOLOGY"]
-<<<<<<< HEAD
     flags = ["active", "safe", "web-basic"]
-    meta = {"description": "Library for detecting known or weak secrets across many web frameworks"}
-    options = {"custom_secrets": None}
-    options_desc = {
-        "custom_secrets": "Include custom secrets loaded from a local file",
-=======
-    flags = ["active", "safe", "web-basic", "web-thorough"]
     meta = {
         "description": "Library for detecting known or weak secrets across many web frameworks",
         "created_date": "2022-11-19",
         "author": "@liquidsec",
->>>>>>> 2a7a84b1
+    }
+    options = {"custom_secrets": None}
+    options_desc = {
+        "custom_secrets": "Include custom secrets loaded from a local file",
     }
     deps_pip = ["badsecrets~=0.4.490"]
 
