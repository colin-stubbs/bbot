--- conflicted
+++ resolved
@@ -35,9 +35,6 @@
     def handle_batch(self, *events):
 
         _input = [str(e.data) for e in events]
-<<<<<<< HEAD
-        command = ["naabu", "-silent", "-json","-r",",".join(dns.resolver.Resolver().nameservers)]
-=======
         command = [
             "naabu",
             "-silent",
@@ -45,7 +42,6 @@
             # "-r",
             # self.helpers.resolver_file
         ]
->>>>>>> bb7f47d2
         for line in self.helpers.run_live(command, input=_input, stderr=subprocess.DEVNULL):
             try:
                 j = json.loads(line)
