--- conflicted
+++ resolved
@@ -4,17 +4,12 @@
 class dockerhub(BaseModule):
     watched_events = ["SOCIAL", "ORG_STUB"]
     produced_events = ["SOCIAL", "CODE_REPOSITORY", "URL_UNVERIFIED"]
-<<<<<<< HEAD
     flags = ["passive", "safe", "code-enum"]
-    meta = {"description": "Search for docker repositories of discovered orgs/usernames"}
-=======
-    flags = ["passive", "safe"]
     meta = {
         "description": "Search for docker repositories of discovered orgs/usernames",
         "created_date": "2024-03-12",
         "author": "@domwhewell-sage",
     }
->>>>>>> 2a7a84b1
 
     site_url = "https://hub.docker.com"
     api_url = f"{site_url}/v2"
