import io
import json
import tarfile
from pathlib import Path
from bbot.modules.base import BaseModule


class docker_pull(BaseModule):
    watched_events = ["CODE_REPOSITORY"]
    produced_events = ["FILESYSTEM"]
    flags = ["passive", "safe", "slow"]
    meta = {
        "description": "Download images from a docker repository",
        "created_date": "2024-03-24",
        "author": "@domwhewell-sage",
    }
    options = {"all_tags": False, "output_folder": ""}
    options_desc = {
        "all_tags": "Download all tags from each registry (Default False)",
        "output_folder": "Folder to download docker repositories to",
    }

    scope_distance_modifier = 2

    async def setup(self):
        self.headers = {
            "Accept": ",".join(
                [
                    "application/vnd.docker.distribution.manifest.v2+json",
                    "application/vnd.docker.distribution.manifest.list.v2+json",
                    "application/vnd.docker.distribution.manifest.v1+json",
                    "application/vnd.oci.image.manifest.v1+json",
                ]
            )
        }
        self.all_tags = self.config.get("all_tags", True)
        output_folder = self.config.get("output_folder")
        if output_folder:
            self.output_dir = Path(output_folder) / "docker_images"
        else:
            self.output_dir = self.scan.home / "docker_images"
        self.helpers.mkdir(self.output_dir)
        return await super().setup()

    async def filter_event(self, event):
        if event.type == "CODE_REPOSITORY":
            if "docker" not in event.tags:
                return False, "event is not a docker repository"
        return True

    async def handle_event(self, event):
        repo_url = event.data.get("url")
        repo_path = await self.download_docker_repo(repo_url)
        if repo_path:
            self.verbose(f"Downloaded docker repository {repo_url} to {repo_path}")
            codebase_event = self.make_event(
                {"path": str(repo_path), "description": f"Docker image repository: {repo_url}"},
                "FILESYSTEM",
                tags=["docker", "tarball"],
                parent=event,
            )
<<<<<<< HEAD
            codebase_event.scope_distance = event.scope_distance
            await self.emit_event(
                codebase_event, context=f"{{module}} downloaded Docker image to {{event.type}}: {repo_path}"
            )
=======
            if codebase_event:
                codebase_event.scope_distance = event.scope_distance
                await self.emit_event(codebase_event)
>>>>>>> 41a75a3c

    def get_registry_and_repository(self, repository_url):
        """Function to get the registry and repository from a html repository URL."""
        if repository_url.startswith("https://hub.docker.com/r/"):
            registry = "https://registry-1.docker.io"
            repository = repository_url.replace("https://hub.docker.com/r/", "")
        else:
            repository = "/".join(repository_url.split("/")[-2:])
            registry = repository_url.replace(repository, "")
        return registry, repository

    async def docker_api_request(self, url: str):
        """Make a request to the URL if that fails try to obtain an authentication token and try again."""
        for _ in range(2):
            response = await self.helpers.request(url, headers=self.headers, follow_redirects=True)
            if response is not None and response.status_code != 401:
                return response
            try:
                www_authenticate_headers = response.headers.get("www-authenticate", "")
                realm = www_authenticate_headers.split('realm="')[1].split('"')[0]
                service = www_authenticate_headers.split('service="')[1].split('"')[0]
                scope = www_authenticate_headers.split('scope="')[1].split('"')[0]
            except (KeyError, IndexError):
                self.log.error(f"Could not obtain realm, service or scope from {url}")
                break
            auth_url = f"{realm}?service={service}&scope={scope}"
            auth_response = await self.helpers.request(auth_url)
            if not auth_response:
                self.log.error(f"Could not obtain token from {auth_url}")
                break
            auth_json = auth_response.json()
            token = auth_json["token"]
            self.headers.update({"Authorization": f"Bearer {token}"})
        return None

    async def get_tags(self, registry, repository):
        url = f"{registry}/v2/{repository}/tags/list"
        r = await self.docker_api_request(url)
        if r is None or r.status_code != 200:
            self.log.warning(f"Could not retrieve all tags for {repository} asuming tag:latest only.")
            return ["latest"]
        try:
            tags = r.json().get("tags", ["latest"])
            self.debug(f"Tags for {repository}: {tags}")
            if self.all_tags:
                return tags
            else:
                if "latest" in tags:
                    return ["latest"]
                else:
                    return [tags[-1]]
        except (KeyError, IndexError):
            self.log.error(f"Could not retrieve tags for {repository}.")
            return ["latest"]

    async def get_manifest(self, registry, repository, tag):
        url = f"{registry}/v2/{repository}/manifests/{tag}"
        r = await self.docker_api_request(url)
        if r is None or r.status_code != 200:
            self.log.error(f"Could not retrieve manifest for {repository}:{tag}.")
            return {}
        response_json = r.json()
        if response_json.get("manifests", []):
            for manifest in response_json["manifests"]:
                if manifest["platform"]["os"] == "linux" and manifest["platform"]["architecture"] == "amd64":
                    return await self.get_manifest(registry, repository, manifest["digest"])
        return response_json

    async def get_layers(self, manifest):
        schema_version = manifest.get("schemaVersion", 2)
        if schema_version == 1:
            return [l["blobSum"] for l in manifest.get("fsLayers", [])]
        elif schema_version == 2:
            return [l["digest"] for l in manifest.get("layers", [])]
        else:
            return []

    async def download_blob(self, registry, repository, digest):
        url = f"{registry}/v2/{repository}/blobs/{digest}"
        r = await self.docker_api_request(url)
        if r is None or r.status_code != 200:
            return None
        else:
            return r.content

    async def create_local_manifest(self, config, repository, tag, layers):
        manifest = [{"Config": config, "RepoTags": [f"{repository}:{tag}"], "Layers": layers}]
        return json.dumps(manifest).encode()

    async def download_and_get_filename(self, registry, repository, digest):
        if ":" not in digest:
            return None, None
        blob = await self.download_blob(registry, repository, digest)
        hash_func = digest.split(":")[0]
        digest = digest.split(":")[1]
        filename = f"blobs/{hash_func}/{digest}"
        return blob, filename

    async def write_file_to_tar(self, tar, filename, file_content):
        if filename and file_content:
            file_io = io.BytesIO(file_content)
            file_info = tarfile.TarInfo(name=filename)
            file_info.size = len(file_io.getvalue())
            file_io.seek(0)
            tar.addfile(file_info, file_io)

    async def download_docker_repo(self, repository_url):
        registry, repository = self.get_registry_and_repository(repository_url)
        tags = await self.get_tags(registry, repository)
        for tag in tags:
            self.info(f"Downloading {repository}:{tag}")
            tar_file = await self.download_and_write_to_tar(registry, repository, tag)
        return tar_file

    async def download_and_write_to_tar(self, registry, repository, tag):
        output_tar = self.output_dir / f"{repository.replace('/', '_')}_{tag}.tar"
        with tarfile.open(output_tar, mode="w") as tar:
            manifest = await self.get_manifest(registry, repository, tag)
            config_file, config_filename = await self.download_and_get_filename(
                registry, repository, manifest.get("config", {}).get("digest", "")
            )
            await self.write_file_to_tar(tar, config_filename, config_file)

            layer_filenames = []
            layer_digests = await self.get_layers(manifest)
            for i, layer_digest in enumerate(layer_digests):
                self.verbose(f"Downloading layer {i+1}/{len(layer_digests)} from {repository}:{tag}")
                blob, layer_filename = await self.download_and_get_filename(registry, repository, layer_digest)
                layer_filenames.append(layer_filename)
                await self.write_file_to_tar(tar, layer_filename, blob)

            manifest_json = await self.create_local_manifest(config_filename, repository, tag, layer_filenames)
            await self.write_file_to_tar(tar, "manifest.json", manifest_json)
        return output_tar<|MERGE_RESOLUTION|>--- conflicted
+++ resolved
@@ -59,16 +59,11 @@
                 tags=["docker", "tarball"],
                 parent=event,
             )
-<<<<<<< HEAD
-            codebase_event.scope_distance = event.scope_distance
-            await self.emit_event(
-                codebase_event, context=f"{{module}} downloaded Docker image to {{event.type}}: {repo_path}"
-            )
-=======
             if codebase_event:
                 codebase_event.scope_distance = event.scope_distance
-                await self.emit_event(codebase_event)
->>>>>>> 41a75a3c
+                await self.emit_event(
+                    codebase_event, context=f"{{module}} downloaded Docker image to {{event.type}}: {repo_path}"
+                )
 
     def get_registry_and_repository(self, repository_url):
         """Function to get the registry and repository from a html repository URL."""
