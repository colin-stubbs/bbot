--- conflicted
+++ resolved
@@ -83,29 +83,6 @@
         return True
 
     async def handle_event(self, event):
-<<<<<<< HEAD
-        if "folder" in event.tags:
-            folder_path = Path(event.data["path"])
-            for file_path in folder_path.rglob("*"):
-                # If the file is not in an ignored folder and if it has an allowed extension raise it as a FILESYSTEM event
-                if not any(ignored_folder in str(file_path) for ignored_folder in self.ignored_folders):
-                    if any(file_path.name.endswith(f".{ext}") for ext in self.extensions):
-                        file_event = self.make_event(
-                            {"path": str(file_path)}, "FILESYSTEM", tags=["parsed-folder", "file"], parent=event
-                        )
-                        await self.emit_event(file_event)
-        elif "file" in event.tags:
-            file_path = event.data["path"]
-            content = await self.scan.helpers.run_in_executor_mp(extract_text, file_path)
-            if content:
-                raw_text_event = self.make_event(
-                    content,
-                    "RAW_TEXT",
-                    context=f"Extracted text from {file_path}",
-                    parent=event,
-                )
-                await self.emit_event(raw_text_event)
-=======
         file_path = event.data["path"]
         content = await self.scan.helpers.run_in_executor_mp(extract_text, file_path)
         if content:
@@ -116,7 +93,6 @@
                 parent=event,
             )
             await self.emit_event(raw_text_event)
->>>>>>> f11a64bd
 
     async def finish(self):
         del os.environ["SCARF_NO_ANALYTICS"]
