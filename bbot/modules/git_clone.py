--- conflicted
+++ resolved
@@ -39,13 +39,9 @@
         repo_path = await self.clone_git_repository(repo_url)
         if repo_path:
             self.verbose(f"Cloned {repo_url} to {repo_path}")
-<<<<<<< HEAD
             codebase_event = self.make_event(
-                {"path": str(repo_path)}, "FILESYSTEM", tags=["git", "folder"], parent=event
+                {"path": str(repo_path)}, "FILESYSTEM", tags=["git"], parent=event
             )
-=======
-            codebase_event = self.make_event({"path": str(repo_path)}, "FILESYSTEM", tags=["git"], source=event)
->>>>>>> 41a75a3c
             codebase_event.scope_distance = event.scope_distance
             await self.emit_event(
                 codebase_event,
