--- conflicted
+++ resolved
@@ -68,17 +68,12 @@
 
     watched_events = ["URL", "HTTP_RESPONSE"]
     produced_events = ["FINDING", "DNS_NAME"]
-<<<<<<< HEAD
     flags = ["active", "safe", "web-basic"]
-    meta = {"description": "Watch for HTTP endpoints that support NTLM authentication"}
-=======
-    flags = ["active", "safe", "web-basic", "web-thorough"]
     meta = {
         "description": "Watch for HTTP endpoints that support NTLM authentication",
         "created_date": "2022-07-25",
         "author": "@liquidsec",
     }
->>>>>>> 2a7a84b1
     options = {"try_all": False}
     options_desc = {"try_all": "Try every NTLM endpoint"}
 
